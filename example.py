#!/usr/bin/env python

from datetime import datetime, timedelta

from readers import reader_basemap_landmask
from readers import reader_netCDF_CF_generic
from models.openoil import OpenOil
from models.model_template import ModelTemplate

<<<<<<< HEAD
o = ModelTemplate(loglevel=20)  # Set loglevel to 0 for debug information
=======
o = OpenOil(loglevel=0)  # Set loglevel to 0 for debug information
>>>>>>> a241d554

# Arome
reader_arome = reader_netCDF_CF_generic.Reader('http://thredds.met.no/thredds/dodsC/arome25/arome_metcoop_default2_5km_latest.nc')
#reader_arome = reader_netCDF_CF_generic.Reader('/opdata_local/arome2_5/arome_metcoop_default2_5km_20150212_00.nc')

# Norkyst
reader_norkyst = reader_netCDF_CF_generic.Reader('http://thredds.met.no/thredds/dodsC/sea/norkyst800m/1h/aggregate_be')
#reader_norkyst = reader_netCDF_CF_generic.Reader('/opdata/roms/NorKyst-800m_ZDEPTHS_his_00.nc')#, name='norkyst800_file')

# Arctic20
reader_arctic20 = reader_netCDF_CF_generic.Reader('http://thredds.met.no/thredds/dodsC/sea/arctic20km/1h/aggregate_be', name='arctic20_thredds')

# Landmask (Basemap)
reader_basemap = reader_basemap_landmask.Reader(llcrnrlon=-5, llcrnrlat=54,
                    urcrnrlon=27, urcrnrlat=79, resolution='h')

#o.add_reader([reader_norkyst])
<<<<<<< HEAD
#o.add_reader([reader_norkyst, reader_arome, reader_basemap])
o.add_reader([reader_norkyst, reader_basemap])
=======
#o.add_reader([reader_arctic20, reader_arome, reader_basemap])
o.add_reader([reader_norkyst, reader_basemap])
#o.add_reader([reader_arctic20, reader_basemap])
>>>>>>> a241d554
#o.add_reader([reader_norkyst, reader_arctic20, reader_arome, reader_basemap])

print o

# Seeding some particles
#lon = 15; lat = 72.0; # Close to Norkyst boundary
#lon = 21; lat = 73.5; # Close to Norkyst boundary
#reader_norkyst.plot()
#lon = 10.6; lat = 57.33; # Laesoe, close to Norkyst boundary
#lon = 10.6; lat = 54.83; # outside Norkyst boundary
lon = 4.9; lat = 60.0; # Outside Bergen
lon = 22.6; lat = 71.00; # Barents
time = None
#time = datetime(2015, 5, 4, 18, 0, 0)
#time = reader_arctic20.start_time
o.seed_point(lon, lat, radius=10000, number=100, massOil=5, time=time)

#stop

# Running model (until end of driver data)
o.run(steps=300, time_step=900)

# Print and plot results
print o
#o.plot(background='sea_water_potential_temperature')
o.plot(buffer=.5)<|MERGE_RESOLUTION|>--- conflicted
+++ resolved
@@ -7,11 +7,7 @@
 from models.openoil import OpenOil
 from models.model_template import ModelTemplate
 
-<<<<<<< HEAD
-o = ModelTemplate(loglevel=20)  # Set loglevel to 0 for debug information
-=======
 o = OpenOil(loglevel=0)  # Set loglevel to 0 for debug information
->>>>>>> a241d554
 
 # Arome
 reader_arome = reader_netCDF_CF_generic.Reader('http://thredds.met.no/thredds/dodsC/arome25/arome_metcoop_default2_5km_latest.nc')
@@ -29,26 +25,21 @@
                     urcrnrlon=27, urcrnrlat=79, resolution='h')
 
 #o.add_reader([reader_norkyst])
-<<<<<<< HEAD
-#o.add_reader([reader_norkyst, reader_arome, reader_basemap])
-o.add_reader([reader_norkyst, reader_basemap])
-=======
 #o.add_reader([reader_arctic20, reader_arome, reader_basemap])
-o.add_reader([reader_norkyst, reader_basemap])
+#o.add_reader([reader_norkyst, reader_basemap])
 #o.add_reader([reader_arctic20, reader_basemap])
->>>>>>> a241d554
-#o.add_reader([reader_norkyst, reader_arctic20, reader_arome, reader_basemap])
+o.add_reader([reader_norkyst, reader_arctic20, reader_arome, reader_basemap])
 
 print o
 
 # Seeding some particles
 #lon = 15; lat = 72.0; # Close to Norkyst boundary
-#lon = 21; lat = 73.5; # Close to Norkyst boundary
+lon = 21; lat = 73.5; # Close to Norkyst boundary
 #reader_norkyst.plot()
 #lon = 10.6; lat = 57.33; # Laesoe, close to Norkyst boundary
 #lon = 10.6; lat = 54.83; # outside Norkyst boundary
 lon = 4.9; lat = 60.0; # Outside Bergen
-lon = 22.6; lat = 71.00; # Barents
+#lon = 22.6; lat = 71.00; # Barents
 time = None
 #time = datetime(2015, 5, 4, 18, 0, 0)
 #time = reader_arctic20.start_time
