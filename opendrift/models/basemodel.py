# This file is part of OpenDrift.
#
# OpenDrift is free software: you can redistribute it and/or modify
# it under the terms of the GNU General Public License as published by
# the Free Software Foundation, version 2
#
# OpenDrift is distributed in the hope that it will be useful,
# but WITHOUT ANY WARRANTY; without even the implied warranty of
# MERCHANTABILITY or FITNESS FOR A PARTICULAR PURPOSE.  See the
# GNU General Public License for more details.
#
# You should have received a copy of the GNU General Public License
# along with OpenDrift.  If not, see <http://www.gnu.org/licenses/>.
#
# Copyright 2015, Knut-Frode Dagestad, MET Norway

import sys
import os
import glob
import types
import traceback
import logging
from datetime import datetime, timedelta
from collections import OrderedDict
from abc import ABCMeta, abstractmethod, abstractproperty
import netCDF4
from future.utils import iteritems

import numpy as np
import scipy
import configobj, validate
try:
    import matplotlib
    matplotlib.rcParams['legend.numpoints'] = 1
    matplotlib.rcParams['legend.scatterpoints'] = 1

    if os.environ.get('DISPLAY','') == '' and \
            'PYCHARM_HOSTED' not in os.environ:
        print 'No display found. Using non-interactive Agg backend'
        # matplotlib.use('agg')
        matplotlib.use('Tkagg') # not sure why but using 'agg' doesnt work for some examples 

    import matplotlib.pyplot as plt
    from matplotlib import animation
    from matplotlib.patches import Polygon
    have_nx = True
    try:
        import matplotlib.nxutils as nx
    except:
        have_nx = False
        from matplotlib.path import Path
    from mpl_toolkits import basemap
    Basemap = basemap.Basemap
except:
    print('Basemap is not available, can not make plots')

import opendrift
from opendrift.readers.basereader import pyproj, BaseReader, vector_pairs_xy
from opendrift.readers import reader_from_url
from opendrift.models.physics_methods import PhysicsMethods

try:
    basestring
except NameError:
    basestring = str


class OpenDriftSimulation(PhysicsMethods):
    """Generic trajectory model class, to be extended (subclassed).

    This as an Abstract Base Class, meaning that only subclasses can
    be initiated and used.
    Any specific subclass ('model') must contain its own (or shared)
    specific type of particles (ElementType), whose properties are
    updated at each time_step using method update() on basis of model
    physics/chemistry/biology and 'required_variables' (environment)
    which are provided by one or more Reader objects.

    Attributes:
        ElementType: the type (class) of particles to be used by this model
        elements: object of the class ElementType, storing the specific
            particle properties (ndarrays and scalars) of all active particles
            as named attributes. Elements are added by seeding-functions
            (presently only one implemented: seed_elements).
        elements_deactivated: ElementType object containing particles which
            have been deactivated (and removed from 'elements')
        elements_scheduled: ElementType object containing particles which
            have been scheduled, but not yet activated
        required_variables: list of strings of CF standard_names which is
            needed by this model (update function) to update properties of
            particles ('elements') at each time_step. This core class has
            no required_elements, this is implemented by subclasses/modules.
        environment: recarray storing environment variables (wind, waves,
            current etc) as named attributes. Attribute names follow
            standard_name from CF-convention, allowing any OpenDriftSimulation
            module/subclass using environment data from any readers which
            can provide the requested variables. Used in method 'update'
            to update properties of elements every time_step.
        proj4: string defining the common spatial reference system (SRS) onto
            which data from all readers are interpolated
        proj: Proj object initialised from proj4 string; used for
            coordinate tranformations
        time_step: timedelta object, time interval at which element properties
            are updated (including advection).
        time_step_output: timedelta object, time interval at which element
            properties are stored in memory and eventually written to file
        readers: Dictionary where values are Reader objects, and names are
            unique reference keywords used to access a given reader (typically
            filename or URL)
        priority_list: OrderedDict where names are variable names,
            and values are lists of names (kewywords) of the reader, in the
            order of priority (user defined) of which the readers shall be
            called to retrieve environmental data.
    """

    __metaclass__ = ABCMeta

    status_categories = ['active']  # Particles are active by default

    # Default plotting colors of trajectory endpoints
    status_colors_default = {'initial': 'green',
                             'active': 'blue',
                             'missing_data': 'gray'}

    configspec_basemodel = '''
            [general]
                use_basemap_landmask = boolean(default=True)
                basemap_resolution = option('f', 'h', 'i', 'c', default='h')
                coastline_action = option('none', 'stranding', 'previous', default='stranding')
                time_step_minutes = integer(min=1, max=1440, default=60)
                time_step_output_minutes = integer(min=1, max=1440, default=None)
            [seed]
                ocean_only = boolean(default=True)
            [drift]
                max_age_seconds = float(min=0, default=None)
                scheme = option('euler', 'runge-kutta4', 'runge-kutta4', default='euler')
                stokes_drift = boolean(default=True)
                current_uncertainty = float(min=0, max=5, default=0)
                current_uncertainty_uniform = float(min=0, max=5, default=0)
                wind_uncertainty = float(min=0, max=5, default=0)
                relative_wind = boolean(default=False)
                lift_to_seafloor = boolean(default=True)
                truncate_ocean_model_below_m = float(min=0, max=10000, default=None)
                deactivate_north_of = float(min=-90, max=90, default=None)
                deactivate_south_of = float(min=-90, max=90, default=None)
                deactivate_east_of = float(min=-360, max=360, default=None)
                deactivate_west_of = float(min=-360, max=360, default=None)
                use_tabularised_stokes_drift = boolean(default=False)
                tabularised_stokes_drift_fetch = option(5000, 25000, 50000, default=25000)'''

    max_speed = 1  # Assumed max average speed of any element
    required_profiles = None  # Optional possibility to get vertical profiles
    required_profiles_z_range = None  # [min_depth, max_depth]
    plot_comparison_colors = ['r', 'g', 'b', 'm', 'c', 'y']

    def __init__(self, proj4=None, seed=0, iomodule='netcdf',
                 loglevel=logging.DEBUG, logtime='%H:%M:%S', logfile=None):
        """Initialise OpenDriftSimulation

        Args:
            proj4: proj4 string defining spatial reference system.
                If not specified, SRS is taken from the first added reader.
            seed: integer or None. A given integer will yield identical
                random numbers drawn each simulation. Random numbers are
                e.g. used to distribute particles spatially when seeding,
                and may be used by modules (subclasses) for e.g. diffusion.
                Specifying a fixed value (default: 0) is useful for sensitivity
                tests. With seed = None, different random numbers will be drawn
                for subsequent runs, even with identical configuration/input.
            iomodule: name of module used to export data
                default: netcdf, see folder 'io' for more alternatives.
                'iomodule' is module/filename without preceeding 'io_'
            loglevel: set to 0 (default) to retrieve all debug information.
                Provide a higher value (e.g. 20) to receive less output.
                Use the string 'custom' to configure logging from outside.
            logtime: if True, a time stamp is given for each logging line.
                     logtime can also be given as a python time specifier
                     (e.g. '%H:%M:%S')
        """

        # Set default configuration
        self._add_configstring(self.configspec_basemodel)
        self.show_continuous_performance = False

        # Dict to store readers
        self.readers = OrderedDict()  # Dictionary, key=name, value=reader object
        self.priority_list = OrderedDict()
        self.use_block = True  # Set to False if interpolation left to reader

        if not hasattr(self, 'fallback_values'):
            self.fallback_values = {}

        # Make copies of dictionaries so that they are private to each instance
        self.status_categories = ['active']  # Particles are active by default
        self.fallback_values = self.fallback_values.copy()
        self.status_colors_default = self.status_colors_default.copy()

        if hasattr(self, 'status_colors'):
            # Append model specific colors to (and override) default colors
            self.status_colors_default.update(self.status_colors)
            self.status_colors = self.status_colors_default
        else:
            self.status_colors = self.status_colors_default

        # Set projection, if given
        self.set_projection(proj4)

        # Using a fixed seed will generate the same random numbers
        # each run, useful for sensitivity tests
        # Use seed = None to get different random numbers each time
        np.random.seed(seed)

        self.steps_calculation = 0  # Increase for each simulation step
        self.steps_output = 0
        self.elements_deactivated = self.ElementType()  # Empty array
        self.elements = self.ElementType()  # Empty array

        if loglevel != 'custom':
            logging.getLogger('').handlers = []
            if logfile is not None:
                eargs = {'filename': logfile, 'filemode': 'w'}
            else:
                eargs = {}
            format = '%(levelname)s: %(message)s'
            if logtime is not False:
                format = '%(asctime)s ' + format
                if logtime is not True:
                    eargs['datefmt'] = logtime
            logging.basicConfig(level=loglevel, format=format, **eargs)

        # Prepare outfile
        try:
            io_module = __import__('opendrift.export.io_' + iomodule,
                                   fromlist=['init', 'write_buffer',
                                             'close', 'import_file'])
        except ImportError:
            logging.info('Could not import iomodule ' + iomodule)
        self.io_init = types.MethodType(io_module.init, self)
        self.io_write_buffer = types.MethodType(io_module.write_buffer, self)
        self.io_close = types.MethodType(io_module.close, self)
        self.io_import_file = types.MethodType(io_module.import_file, self)

        self.timer_start('total time')
        self.timer_start('configuration')

        self.add_metadata('opendrift_version', opendrift.__version__)
        logging.info('OpenDriftSimulation initialised (version %s)' %
                     opendrift.__version__)

    def _add_config(self, key, value, comment, overwrite=False):
        """Add a configuration item to the current model."""
        if isinstance(value, list):
            value = 'option(%s, default=\'%s\')' % (
                     str(value)[1:-1], value[0])
        cs = ''  # configstring
        for i, s in enumerate(key.split(':')):
            if i < len(key.split(':')) - 1:
                cs += '\n' + '['*(i+1) + s + ']'*(i+1)
            else:
                cs += '\n\t' + s + ' = ' + value
        newconf = configobj.ConfigObj(configspec=cs.split('\n'),
                    encoding='utf8')
        newconf.validate(validate.Validator())
        if not hasattr(self, 'configobj'):
            self.configobj = newconf
        else:
            self._merge_config(newconf, overwrite=True)

    def _merge_config(self, newconf, overwrite=False):
        if overwrite is True:
            self.configobj.merge(newconf)
            self.configobj.configspec.merge(newconf.configspec)
        else:
            newconf.configspec.merge(self.configobj.configspec)
            self.configobj.configspec = newconf.configspec
            newconf.merge(self.configobj)
            self.configobj = newconf

    def _add_configstring(self, configstring):
        """Add several configuration items from string (INI-format)."""
        newconf = configobj.ConfigObj(configspec=configstring.split('\n'),                      encoding='utf8')
        newconf.validate(validate.Validator())
        if not hasattr(self, 'configobj'):
            self.configobj = newconf
        else:
            self.configobj.merge(newconf)
            self.configobj.configspec.merge(newconf.configspec)

    def set_config(self, key, value):
        """Provide a value for a configuration setting"""
        d = self.configobj
        ds = self.configobj.configspec
        for i, s in enumerate(key.split(':')):
            if s not in d:
                self.list_configspec()
                raise ValueError('Wrong configuration')
            if not isinstance(d[s], dict):
                d[s] = value
            else:
                d = d[s]
                ds = ds[s]
        valid = self.configobj.validate(validate.Validator())
        if self.configobj.validate(validate.Validator()) is not True:
            if hasattr(self, 'oiltypes') or hasattr(self, 'leewayprop'):
                # Provide some suggestion if config is very long list (e.g. oiltype/leewaycategory)
                if hasattr(self, 'oiltypes'):
                    elements = self.oiltypes
                elif hasattr(self, 'leewayprop'):
                    elements = [self.leewayprop[la]['OBJKEY'] for la in self.leewayprop]
                import difflib
                matches = difflib.get_close_matches(value, elements, n=20, cutoff=.3)
                containing = [el for el in elements if value in el]
                matches = list(set(matches) | set(containing))
                if len(matches) > 0:
                    matches.sort()
                    suggestion = '\nDid you mean any of these?\n%s' % str(matches)
            else:
                suggestion = ''
            raise ValueError('Wrong configuration:\n\t%s = %s%s' % (s, ds[s], suggestion))

    def _config_hash_to_dict(self, hashstring):
        """Return configobj-dict from section:section:key format"""
        c = self.configobj
        cs = self.configobj.configspec
        for i, s in enumerate(hashstring.split(':')):
            if isinstance(c[s], dict):
                c = c[s]
                cs = cs[s]
        return c, cs, s

    def get_config(self, key):
        """Get value of a configuration setting"""
        c, cs, s = self._config_hash_to_dict(key)
        return c[s]

    def get_configspec(self, key):
        """Get configuration specification of a configuration setting"""
        c, cs, s = self._config_hash_to_dict(key)
        return cs[s]

    def get_configspec_default_min_max(self, key):
        """Get default, min and max config values for configuration setting"""
        c, cs, s = self._config_hash_to_dict(key)
        v = validate.Validator()
        default = v.get_default_value(cs[s])
        datatype = cs[s].split('(')[0]
        if datatype in ['float', 'integer']:
            minimum = cs[s].split('min=')[-1].split(',')[0]
            maximum = cs[s].split('max=')[-1].split(',')[0]
            if datatype == 'float':
                minimum = float(minimum)
                maximum = float(maximum)
            elif datatype == 'integer':
                minimum = int(minimum)
                maximum = int(maximum)
        else:
            minimum = maximum = None
        if datatype == 'option':
            # Parsing options list
            options = cs[s][len('options'):-1]
            options = options.split('default=')[0][:-2]
            import ast
            options = ast.literal_eval('[' + options + ']')
        else:
            options = None
        return default, minimum, maximum, options

    def get_seed_config(self):
        """Get dictionary with all config options under category seed"""
        sc = {}
        for c in self._config_hashstrings():
            if c[0:5] == 'seed:':
                name = c[5:]
                sc[name] = {}
                sn = sc[name]
                sn['default'], sn['min'], sn['max'], sn['options'] = \
                    self.get_configspec_default_min_max(c)
        return sc

    def _config_hashstrings(self):
        """Get list of strings section:section:key for all config items"""
        def fun(k, d, pre):
            path = '%s:%s' % (pre, k) if pre else k
            return path if type(d[k]) is not configobj.Section else \
                ",".join([fun(i,d[k], path) for i in d[k]])
        return ",".join([fun(k,self.configobj, '') for
                         k in self.configobj]).split(',')

    def list_configspec(self):
        """List all possible configuration settings with specifications"""
        keys = self._config_hashstrings()
        str = '\n==============================================\n'
        for key in keys:
            str += '%s [%s] %s\n' % (key, self.get_config(key),
                                   self.get_configspec(key))
        str += '==============================================\n'
        logging.info(str)

    def list_config(self):
        """List all possible configuration settings with values"""
        keys = self._config_hashstrings()
        str = '\n=============================================\n'
        for key in keys:
            str += '%s [%s]\n' % (key, self.get_config(key))
        str += '=============================================\n'
        logging.info(str)

    def add_metadata(self, key, value):
        """Add item to metadata dictionary, for export as netCDF global attributes"""
        if not hasattr(self, 'metadata_dict'):
            from collections import OrderedDict
            self.metadata_dict = OrderedDict()
        self.metadata_dict[key] = value

    def prepare_run(self):
        pass  # to be overloaded when needed

    def store_present_positions(self, IDs=None, lons=None, lats=None):
        """Store present element positions, in case they shall be moved back"""
        if self.get_config('general:coastline_action') == 'previous':
            if not hasattr(self, 'previous_lon'):
                self.previous_lon = np.ma.masked_all(self.num_elements_total())
                self.previous_lat = np.ma.masked_all(self.num_elements_total())
            if IDs is None:
                IDs = self.elements.ID
                lons = self.elements.lon
                lats = self.elements.lat
                self.newly_seeded_IDs = None
            else:
                # to check if seeded on land
                if len (IDs) > 0:
                    self.newly_seeded_IDs = np.copy(IDs)
                else:
                    self.newly_seeded_IDs = None
            self.previous_lon[IDs-1] = np.copy(lons)
            self.previous_lat[IDs-1] = np.copy(lats)

    def interact_with_coastline(self, final=False):
        if self.num_elements_active() == 0:
            return
        """Coastline interaction according to configuration setting"""
        i = self.get_config('general:coastline_action')
        if not hasattr(self, 'environment') or not hasattr(self.environment, 'land_binary_mask'):
            return
        if i == 'none':  # Do nothing
            return
        if final is True:  # Get land_binary_mask for final location
            en, en_prof, missing = \
                self.get_environment(['land_binary_mask'],
                                     self.time,
                                     self.elements.lon,
                                     self.elements.lat,
                                     self.elements.z,
                                     None)
            self.environment.land_binary_mask = en.land_binary_mask

        if i == 'stranding':  # Deactivate elements on land
            self.deactivate_elements(
                self.environment.land_binary_mask == 1, reason='stranded')
        elif i == 'previous':  # Go back to previous position (in water)
            if self.newly_seeded_IDs is not None:
                self.deactivate_elements(
                    (self.environment.land_binary_mask == 1) &
                    (self.elements.ID >= self.newly_seeded_IDs[0]),
                    reason='seeded_on_land')
            on_land = np.where(self.environment.land_binary_mask == 1)[0]
            if len(on_land) == 0:
                logging.debug('No elements hit coastline.')
            else:
                logging.debug('%s elements hit coastline, '
                              'moving back to water' % len(on_land))
                on_land_ID = self.elements.ID[on_land]
                self.elements.lon[on_land] = \
                    np.copy(self.previous_lon[on_land_ID - 1])
                self.elements.lat[on_land] = \
                    np.copy(self.previous_lat[on_land_ID - 1])
                self.environment.land_binary_mask[on_land] = 0

    @abstractmethod
    def update(self):
        """Any trajectory model implementation must define an update method.
        This method must/can use environment data (self.environment) to
        update properties (including position) of its particles (self.elements)
        """

    @abstractproperty
    def ElementType(self):
        """Any trajectory model implementation must define an ElementType."""

    @abstractproperty
    def required_variables(self):
        """Any trajectory model implementation must list needed variables."""

    def test_data_folder(self):
        import warnings
        warnings.warn ("Use `test_data` fixture", DeprecationWarning)
        import opendrift
        return os.path.abspath(
            os.path.join(os.path.dirname(opendrift.__file__),
                         '..', 'tests', 'test_data')) + os.path.sep

    def set_projection(self, proj4):
        """Set the projection onto which data from readers is reprojected."""
        self.proj4 = proj4
        if proj4 is not None:
            self.proj = pyproj.Proj(self.proj4 + ' +ellps=WGS84')
            logging.debug('Calculation SRS set to: ' + self.proj.srs)
        else:
            self.proj = None
            logging.debug('Calculation SRS set to: ' + str(self.proj))

    def lonlat2xy(self, lon, lat):
        """Calculate x,y in own projection from given lon,lat (scalars/arrays).
        """
        if 'ob_tran' in self.proj4:
            x, y = self.proj(lon, lat, inverse=False)
            return np.degrees(x), np.degrees(y)
        elif self.proj.crs.is_geographic:
            return lon, lat
        else:
            x, y = self.proj(lon, lat, inverse=False)
            return x, y

    def xy2lonlat(self, x, y):
        """Calculate lon,lat from given x,y (scalars/arrays) in own projection.
        """
        if self.proj.crs.is_geographic:
            if 'ob_tran' in self.proj4:
                logging.info('NB: Converting deg to rad due to ob_tran srs')
                x = np.radians(np.array(x))
                y = np.radians(np.array(y))
                return self.proj(x, y, inverse=True)
            else:
                return x, y
        else:
            return self.proj(x, y, inverse=True)

    def timer_start(self, category):
        if not hasattr(self, 'timers'):
            self.timers = OrderedDict()
        if not hasattr(self, 'timing'):
            self.timing = OrderedDict()
        if category not in self.timing:
            self.timing[category] = timedelta(0)
        self.timers[category] = datetime.now()

    def timer_end(self, category):
        if self.timers[category] is not None:
            self.timing[category] += datetime.now() - self.timers[category]
        self.timers[category] = None

    def format_timedelta(self, timedelta):
        '''Format timedelta nicely for display'''
        timestr = str(timedelta)[0:str(timedelta).find('.') + 2]
        for i, c in enumerate(timestr):
            if c in '123456789.':
                timestr = timestr[i:]  # Strip leading 0 and :
                if c == '.':
                    timestr = '0' + timestr
                break
        return timestr

    def performance(self):
        '''Report the time spent on various tasks'''
         # pre-allocate if outStr doesnt exist
        if 'outStr' not in locals(): outStr = ''
        outStr += 'Performance:\n'
        for category, time in iteritems(self.timing):
            timestr = str(time)[0:str(time).find('.') + 2]
            for i, c in enumerate(timestr):
                if c in '123456789.':
                    timestr = timestr[i:]  # Strip leading 0 and :
                    if c == '.':
                        timestr = '0' + timestr
                    break
            parts = category.split(':')
            indent = '  '*(len(parts) - 1)
            category = parts[-1]
            category = category.replace('<colon>', ':')
            outStr += '%s%7s %s\n' % (indent, timestr, category)

        outStr += '--------------------\n'
        outStr += 'Reader performance:\n'
        for r in self.readers:
            reader = self.readers[r]
            outStr += '--------------------\n'
            outStr += r + '\n'
            outStr += reader.performance()

        return outStr

    def add_reader(self, readers, variables=None):
        """Add one or more readers providing variables used by this model.

        Method may be called subsequently to add more readers
        for other variables.

        Args:
            readers: one or more (list) Reader objects.
            variables: optional, list of strings of standard_name of
                variables to be provided by this/these reader(s).
        """

        # Convert any strings to lists, for looping
        if isinstance(variables, basestring):
            variables = [variables]
        if isinstance(readers, BaseReader):
            readers = [readers]

        for reader in readers:
            # Check if input class is of correct type
            if not isinstance(reader, BaseReader) and \
                    not hasattr(reader, '_lazyname'):
                raise TypeError('Please provide Reader object')

            # Check that reader class contains the requested variables
            if variables is not None:
                missingVariables = set(variables) - set(reader.variables)
                if missingVariables:
                    raise ValueError('Reader %s does not provide variables: %s'
                                     % (reader.name, list(missingVariables)))

            # Finally add new reader to list
            if reader.name in self.readers:
                # Reader names must be unique, adding integer
                for n in range(99999):
                    tmp_name = reader.name + '_%d' % n
                    if tmp_name not in self.readers:
                        reader.name = tmp_name
                        break

            # Horizontal buffer of reader must be large enough to cover
            # the distance possibly covered by elements within a time step
            if not reader.is_lazy:
                reader.set_buffer_size(max_speed=self.max_speed)

            self.readers[reader.name] = reader
            if self.proj is None and not reader.is_lazy:
                if reader.proj4 is not None and reader.proj4 != 'None':
                    self.set_projection(reader.proj4)
                    logging.debug('Using srs for common grid: %s' %
                                  self.proj4)
                else:
                    logging.debug('%s is unprojected, cannot use '
                                  'for common grid' % reader.name)
            logging.debug('Added reader ' + reader.name)

            # Add this reader for each of the given variables
            if reader.is_lazy is False:
                for variable in variables if variables else reader.variables:
                    if variable in list(self.priority_list):
                        if reader.name not in self.priority_list[variable]:
                            self.priority_list[variable].append(reader.name)
                    else:
                        self.priority_list[variable] = [reader.name]

        # Remove/hide variables not needed by the current trajectory model
        for variable in list(self.priority_list):
            if variable not in self.required_variables:
                del self.priority_list[variable]

        # Set projection to latlong if not taken from any of the readers
        if self.proj is None:
            logging.info('Setting SRS to latlong, since not defined before.')
            self.set_projection('+proj=latlong')

    def add_readers_from_list(self, urls, timeout=10, lazy=True):
        '''Make readers from a list of URLs or paths to netCDF datasets'''

        if isinstance(urls, basestring):
            urls = [urls]
        if lazy is True:
            from opendrift.readers.reader_lazy import Reader
            readers = [Reader(u) for u in urls]
            self.add_reader(readers)
            return

        readers = [reader_from_url(u, timeout) for u in urls]
        self.add_reader([r for r in readers if r is not None])

    def add_readers_from_file(self, filename, timeout=10, lazy=True):
        fp = open(filename, 'r')
        sources = fp.readlines()
        sources = [line.strip() for line in sources if line[0] != '#']
        self.add_readers_from_list(sources, timeout, lazy=lazy)

    def list_environment_variables(self):
        """Return list of all variables provided by the added readers."""
        variables = []
        for reader in self.readers:
            variables.extend(self.readers[reader].variables)
        return variables

    def missing_variables(self):
        """Return list of all variables for which no reader has been added."""
        return [var for var in self.required_variables
                if var not in self.priority_list]

    def get_reader_groups(self, variables=None):
        """Find which groups of variables are provided by the same readers.

        This function loops through 'priority_list' (see above) and groups
        all variables returned by the same readers in the same order. This
        allows asking readers for several variables simultaneously,
        improving performance. Used by method 'get_environment'.

        Returns:
            variable_groups: list of lists of (environment) variables.
            reader_groups: list of list of reader names, corresponding to
                each of the variable_groups.
        """
        if variables is None:
            variables = self.required_variables
        reader_groups = []
        # Find all unique reader groups
        for variable, readers in self.priority_list.items():
            if (variable in variables) and (readers not in reader_groups):
                reader_groups.append(readers)
        # Find all variables returned by the same reader group
        variable_groups = [None]*len(reader_groups)
        for variable, readers in self.priority_list.items():
            if variable not in variables:
                continue
            for i, readerGroup in enumerate(reader_groups):
                if readers == readerGroup:
                    if variable_groups[i]:
                        variable_groups[i].append(variable)
                    else:
                        variable_groups[i] = [variable]

        missing_variables = list(set(variables) -
                                 set(self.priority_list.keys()))

        return variable_groups, reader_groups, missing_variables

    def _lazy_readers(self):
        return [r for r in self.readers
                if self.readers[r].is_lazy is True]

    def _unlazy_readers(self):
        return [r for r in self.readers
                if self.readers[r].is_lazy is False]

    def _initialise_next_lazy_reader(self):
        '''Returns reader if successful and None if no more readers'''

        lazy_readers = self._lazy_readers()

        if len(lazy_readers) == 0:
            return None

        lazyname = lazy_readers[0]
        reader = self.readers[lazyname]

        try:
            reader.initialise()
        except Exception as e:
            logging.debug(e)
            logging.warning('Reader could not be initialised, and is'
                            ' discarded: ' + lazyname)
            self.discard_reader(reader)
            return self._initialise_next_lazy_reader()  # Call self

        reader.set_buffer_size(max_speed=self.max_speed)
        # Update reader lazy name with actual name
        self.readers[reader.name] = \
            self.readers.pop(lazyname)
        for var in reader.variables:
            if var in list(self.priority_list):
                self.priority_list[var].append(reader.name)
            else:
                self.priority_list[var] = [reader.name]
        # Remove variables not needed
        for variable in list(self.priority_list):
            if variable not in self.required_variables:
                del self.priority_list[variable]

        return reader

    def earliest_time(self):
        return min(self.start_time, self.expected_end_time)

    def latest_time(self):
        return min(self.start_time, self.expected_end_time)

    def discard_reader_if_not_relevant(self, reader):
        if hasattr(self, 'expected_endtime') and reader.start_time is not None and (
                (reader.start_time > self.latest_time() or
                 reader.end_time < self.earliest_time())):
            logging.debug('Reader does not cover simulation period')
            self.discard_reader(reader)
            return True
        if len(set(self.required_variables) &
               set(reader.variables)) == 0:
            logging.debug('Reader does not contain any relevant variables')
            self.discard_reader(reader)
            return True
        return False

    def discard_reader(self, reader):
        readername = reader.name
        logging.debug('Discarding reader: ' + readername)
        del self.readers[readername]
        if not hasattr(self, 'discarded_readers'):
            self.discarded_readers = [readername]
        else:
            self.discarded_readers.append(readername)

        # Remove from priority list
        for var in self.priority_list:
            self.priority_list[var] = [r for r in
                self.priority_list[var] if r != readername]
            if len(self.priority_list[var]) == 0:
                del self.priority_list[var]

    def discard_irrelevant_readers(self):
        for readername in self.readers:
            reader = self.readers[readername]
            if reader.is_lazy:
                continue
            if self.discard_reader_if_not_relevant(reader):
                logging.debug('DISCARDED: ' + readername)

    def get_environment(self, variables, time, lon, lat, z, profiles):
        '''Retrieve environmental variables at requested positions.

        Updates:
            Buffer (raw data blocks) for each reader stored for performance:
                [readers].var_block_before (last before requested time)
                [readers].var_block_after (first after requested time)
                    - lists of one ReaderBlock per variable group:
                        - time, x, y, [vars]
        Returns:
            environment: recarray with variables as named attributes,
                         interpolated to requested positions/time.

        '''
        self.timer_start('main loop:readers')
        # Initialise ndarray to hold environment variables
        dtype = [(var, np.float32) for var in variables]
        env = np.ma.array(np.zeros(len(lon))*np.nan, dtype=dtype)

        # Discard any existing readers which are not relevant
        self.discard_irrelevant_readers()

        truncate_depth = self.get_config('drift:truncate_ocean_model_below_m')
        if truncate_depth is not None:
            logging.debug('Truncating ocean models below %s m' % truncate_depth)
            z = z.copy()
            z[z<-truncate_depth] = -truncate_depth
            if self.required_profiles_z_range is not None:
                self.required_profiles_z_range = np.array(
                    self.required_profiles_z_range)
                self.required_profiles_z_range[self.required_profiles_z_range<-truncate_depth] = -truncate_depth

        # Initialise more lazy readers if necessary
        missing_variables = ['missingvar']
        while (len(missing_variables) > 0 and
               len(self._lazy_readers()) > 0):
            variable_groups, reader_groups, missing_variables = \
                self.get_reader_groups(variables)
            if hasattr(self, 'desired_variables'):
                missing_variables = list(set(missing_variables) -
                                         set(self.desired_variables))
            if len(missing_variables) > 0:
                logging.debug('Variables not covered by any reader: ' +
                              str(missing_variables))
                reader = 'NotNone'
                while reader is not None:
                    reader = self._initialise_next_lazy_reader()
                    if reader is not None:
                        if self.discard_reader_if_not_relevant(reader):
                            reader = None
                    if reader is not None:
                        if (reader.covers_time(self.time) and
                                len(reader.covers_positions(
                                self.elements.lon,
                                self.elements.lat)[0]) > 0):
                            missing_variables = list(
                                set(missing_variables) -
                                set(reader.variables))
                            if len(missing_variables) == 0:
                                break  # We cover now all variables

        # For each variable/reader group:
        variable_groups, reader_groups, missing_variables = \
            self.get_reader_groups(variables)
        for variable in variables:  # Fill with fallback value if no reader
            if (self.fallback_values is not None
                    and variable in self.fallback_values):
                env[variable] = np.ma.ones(env[variable].shape)\
                    * self.fallback_values[variable]

        for i, variable_group in enumerate(variable_groups):
            logging.debug('----------------------------------------')
            logging.debug('Variable group %s' % (str(variable_group)))
            logging.debug('----------------------------------------')
            reader_group = reader_groups[i]
            missing_indices = np.array(range(len(lon)))

            # For each reader:

            for reader_name in reader_group:

                logging.debug('Calling reader ' + reader_name)
                logging.debug('----------------------------------------')
                self.timer_start('main loop:readers:' +
                                 reader_name.replace(':', '<colon>'))
                reader = self.readers[reader_name]
                if reader.is_lazy:
                    logging.warning('Reader is lazy, should not happen')
                    import sys; sys.exit('Should not happen')
                if not reader.covers_time(time):
                    logging.debug('\tOutside time coverage of reader.')
                    if reader_name == reader_group[-1]:
                        if self._initialise_next_lazy_reader() is not None:
                            logging.debug('Missing variables: calling get_environment recursively')
                            return self.get_environment(variables,
                                        time, lon, lat, z, profiles)
                    continue
                # Fetch given variables at given positions from current reader
                try:
                    logging.debug('Data needed for %i elements' %
                                  len(missing_indices))
                    # Check if vertical profiles are requested from reader
                    if profiles is not None:
                        profiles_from_reader = list(
                            set(variable_group) & set(profiles))
                        if profiles_from_reader == []:
                            profiles_from_reader = None
                    else:
                        profiles_from_reader = None
                    env_tmp, env_profiles_tmp = \
                        reader.get_variables_interpolated(
                            variable_group, profiles_from_reader,
                            self.required_profiles_z_range, time,
                            lon[missing_indices], lat[missing_indices],
                            z[missing_indices], self.use_block, self.proj)

                except Exception as e:
                    logging.info('========================')
                    logging.info('Exception:')
                    logging.info(e)
                    logging.debug(traceback.format_exc())
                    logging.info('========================')
                    self.timer_end('main loop:readers:' +
                                   reader_name.replace(':', '<colon>'))
                    if reader_name == reader_group[-1]:
                        if self._initialise_next_lazy_reader() is not None:
                            logging.debug('Missing variables: calling get_environment recursively')
                            return self.get_environment(variables,
                                        time, lon, lat, z, profiles)
                    continue

                # Copy retrieved variables to env array, and mask nan-values
                for var in variable_group:
                    env[var][missing_indices] = np.ma.masked_invalid(
                        env_tmp[var][0:len(missing_indices)]).astype('float32')
                    if profiles_from_reader is not None and var in profiles_from_reader:
                        if 'env_profiles' not in locals():
                            env_profiles = env_profiles_tmp
                        # TODO: fix to be checked
                        if var in env_profiles and var in env_profiles_tmp:
                            # If one profile has fewer vertical layers than
                            # the other, we use only the overlapping part
                            if len(env_profiles['z']) != len(
                                env_profiles_tmp['z']):
                                logging.debug('Warning: different number of '
                                    ' vertical layers: %s and %s' % (
                                        len(env_profiles['z']),
                                        len( env_profiles_tmp['z'])))
                            z_ind = np.arange(np.minimum(
                                len(env_profiles['z'])-1,
                                len(env_profiles_tmp['z'])-1))
                            # len(missing_indices) since 2 points might have been added and not removed
                            env_profiles_tmp[var] = np.ma.atleast_2d(env_profiles_tmp[var])
                            env_profiles[var][np.ix_(z_ind, missing_indices)] = \
                                np.ma.masked_invalid(env_profiles_tmp[var][z_ind,0:len(missing_indices)]).astype('float32')
                
                # Detect elements with missing data, for present reader group
                if hasattr(env_tmp[variable_group[0]], 'mask'):
                    try:
                        del combined_mask
                    except:
                        pass
                    for var in variable_group:
                        tmp_var = np.ma.masked_invalid(env_tmp[var])
                        # Changed 13 Oct 2016, but uncertain of effect
                        # TODO: to be checked
                        #tmp_var = env_tmp[var]
                        if 'combined_mask' not in locals():
                            combined_mask = np.ma.getmask(tmp_var)
                        else:
                            combined_mask = \
                                np.ma.mask_or(combined_mask,
                                              np.ma.getmask(tmp_var),
                                              shrink=False)
                    try:
                        if len(missing_indices) != len(combined_mask):
                            # TODO: mask mismatch due to 2 added points
                            raise ValueError('Mismatch of masks')
                        missing_indices = missing_indices[combined_mask]
                    except:  # Not sure what is happening here
                        logging.info('Problems setting mask on missing_indices!')
                else:
                    missing_indices = []  # temporary workaround
                if (type(missing_indices) == np.int64) or (
                        type(missing_indices) == np.int32):
                    missing_indices = []
                self.timer_end('main loop:readers:' +
                               reader_name.replace(':', '<colon>'))
                if len(missing_indices) == 0:
                    logging.debug('Obtained data for all elements.')
                    break
                else:
                    logging.debug('Data missing for %i elements.' %
                                  (len(missing_indices)))
                    if len(self._lazy_readers()) > 0:
                        if self._initialise_next_lazy_reader() is not None:
                            logging.warning('Missing variables: calling get_environment recursively')
                            return self.get_environment(variables,
                                time, lon, lat, z, profiles)

        logging.debug('---------------------------------------')
        logging.debug('Finished processing all variable groups')

        self.timer_start('main loop:readers:postprocessing')
        for var in self.fallback_values:
            if (var not in variables) and (profiles is None or var not in profiles):
                continue
            mask = env[var].mask
            if any(mask==True):
                logging.debug('    Using fallback value %s for %s for %s elements' %
                              (self.fallback_values[var], var, np.sum(mask==True)))
                env[var][mask] = self.fallback_values[var]
            # Profiles
            if profiles is not None and var in profiles:
                if 'env_profiles' not in locals():
                    logging.debug('Creating empty dictionary for profiles not '
                                  'profided by any reader: ' + str(self.required_profiles))
                    env_profiles = {}
                    env_profiles['z'] = \
                        np.array(self.required_profiles_z_range)[::-1]
                if var not in env_profiles:
                    logging.debug('      Using fallback value %s for %s for all profiles' %
                                  (self.fallback_values[var], var))
                    env_profiles[var] = self.fallback_values[var]*\
                        np.ma.ones((len(env_profiles['z']), self.num_elements_active()))
                else:
                    mask = env_profiles[var].mask
                    num_masked_values_per_element = np.sum(mask==True)
                    num_missing_profiles = np.sum(num_masked_values_per_element == len(env_profiles['z']))
                    env_profiles[var][mask] = self.fallback_values[var]
                    logging.debug('      Using fallback value %s for %s for %s profiles' %
                                  (self.fallback_values[var], var, num_missing_profiles,))
                    num_missing_individual = np.sum(num_masked_values_per_element > 0) - num_missing_profiles
                    if num_missing_individual > 0:
                        logging.debug('        ...plus %s individual points in other profiles' %
                                      num_missing_individual)

        #######################################################
        # Some extra checks of units and realistic magnitude
        #######################################################
        if 'sea_water_temperature' in variables:
            t_kelvin = np.where(env['sea_water_temperature']>100)[0]
            if len(t_kelvin) > 0:
                logging.warning('Converting temperatures from Kelvin to Celcius')
                env['sea_water_temperature'][t_kelvin] = env['sea_water_temperature'][t_kelvin] - 273.15
                if 'env_profiles' in locals() and 'sea_water_temperature' in env_profiles.keys():
                  env_profiles['sea_water_temperature'][:,t_kelvin] = \
                    env_profiles['sea_water_temperature'][:,t_kelvin] - 273.15

        #######################################################
        # Parameterisation of unavailable variables
        #######################################################
        if self.get_config('drift:use_tabularised_stokes_drift') is True:
            if 'x_wind' not in variables:
                logging.debug('No wind available to calculate Stokes drift')
            else:
                if 'sea_surface_wave_stokes_drift_x_velocity' not in variables or (
                    env['sea_surface_wave_stokes_drift_x_velocity'].max() == 0 and
                    env['sea_surface_wave_stokes_drift_y_velocity'].max() == 0):
                        logging.debug('Calculating parameterised stokes drift')
                        env['sea_surface_wave_stokes_drift_x_velocity'], \
                        env['sea_surface_wave_stokes_drift_y_velocity'] = \
                            self.wave_stokes_drift_parameterised((env['x_wind'], env['y_wind']),
                                self.get_config('drift:tabularised_stokes_drift_fetch'))

                if (env['sea_surface_wave_significant_height'].max() == 0):
                        logging.debug('Calculating parameterised significant wave height')
                        env['sea_surface_wave_significant_height'] = \
                            self.wave_significant_height_parameterised((env['x_wind'], env['y_wind']),
                            self.get_config('drift:tabularised_stokes_drift_fetch'))

        #############################
        # Add uncertainty/diffusion
        #############################
        # Current
        if 'x_sea_water_velocity' in variables and \
                'y_sea_water_velocity' in variables:
            std = self.get_config('drift:current_uncertainty')
            if std > 0:
                logging.debug('Adding uncertainty for current: %s m/s' % std)
                env['x_sea_water_velocity'] += np.random.normal(
                    0, std, self.num_elements_active())
                env['y_sea_water_velocity'] += np.random.normal(
                    0, std, self.num_elements_active())
            std = self.get_config('drift:current_uncertainty_uniform')
            if std > 0:
                logging.debug('Adding uncertainty for current: %s m/s' % std)
                env['x_sea_water_velocity'] += np.random.uniform(
                    -std, std, self.num_elements_active())
                env['y_sea_water_velocity'] += np.random.uniform(
                    -std, std, self.num_elements_active())
        # Wind
        if 'x_wind' in variables and 'y_wind' in variables:
            std = self.get_config('drift:wind_uncertainty')
            if std > 0:
                logging.debug('Adding uncertainty for wind: %s m/s' % std)
                env['x_wind'] += np.random.normal(
                    0, std, self.num_elements_active())
                env['y_wind'] += np.random.normal(
                    0, std, self.num_elements_active())

        #####################
        # Diagnostic output
        #####################
        if len(env) > 0:
            logging.debug('------------ SUMMARY -------------')
            for var in variables:
                logging.debug('    %s: %g (min) %g (max)' %
                              (var, env[var].min(), env[var].max()))
            logging.debug('---------------------------------')
            logging.debug('\t\t%s active elements' % self.num_elements_active())
            if self.num_elements_active() > 0:
                lonmin = self.elements.lon.min()
                lonmax = self.elements.lon.max()
                latmin = self.elements.lat.min()
                latmax = self.elements.lat.max()
                zmin = self.elements.z.min()
                zmax = self.elements.z.max()
                if latmin == latmax:
                    logging.debug('\t\tlatitude =  %s' % (latmin))
                else:
                    logging.debug('\t\t%s <- latitude  -> %s' % (latmin, latmax))
                if lonmin == lonmax:
                    logging.debug('\t\tlongitude = %s' % (lonmin))
                else:
                    logging.debug('\t\t%s <- longitude -> %s' % (lonmin, lonmax))
                if zmin == zmax:
                    logging.debug('\t\tz = %s' % (zmin))
                else:
                    logging.debug('\t\t%s   <- z ->   %s' % (zmin, zmax))
                logging.debug('---------------------------------')

        # Prepare array indiciating which elements contain any invalid values
        missing = np.ma.masked_invalid(env[variables[0]]).mask
        for var in variables[1:]:
            missing = np.ma.mask_or(missing,
                                    np.ma.masked_invalid(env[var]).mask,
                                    shrink=False)

        # Convert dictionary to recarray and return
        if 'env_profiles' not in locals():
            env_profiles = None

        # Convert masked arrays to regular arrays for increased performance
        env = np.array(env)
        if env_profiles is not None:
            for var in env_profiles:
                env_profiles[var] = np.array(env_profiles[var])

        self.timer_end('main loop:readers:postprocessing')
        self.timer_end('main loop:readers')

        return env.view(np.recarray), env_profiles, missing

    def num_elements_active(self):
        """The number of active elements."""
        if hasattr(self, 'elements'):
            return len(self.elements)
        else:
            return 0

    def num_elements_deactivated(self):
        """The number of deactivated elements."""
        if hasattr(self, 'elements_deactivated'):
            return len(self.elements_deactivated)
        else:
            return 0

    def num_elements_scheduled(self):
        if hasattr(self, 'elements_scheduled'):
            return len(self.elements_scheduled)
        else:
            return 0

    def num_elements_total(self):
        """The total number of scheduled, active and deactivated elements."""
        return self.num_elements_activated() + self.num_elements_scheduled()

    def num_elements_activated(self):
        """The total number of active and deactivated elements."""
        return self.num_elements_active() + self.num_elements_deactivated()

    def schedule_elements(self, elements, time):
        """Schedule elements to be seeded during runtime.

        Also assigns a unique ID to each particle, monotonically increasing."""

        # prepare time
        if type(time) == datetime:
            time = [time]*len(elements)  # Convert to array of same length
        if not hasattr(self, 'elements_scheduled'):
            self.elements_scheduled = elements
            self.elements_scheduled_time = np.array(time)
            # We start simulation at time of release of first element:
            self.start_time = time[0]
            self.elements_scheduled.ID = np.arange(1, len(elements) + 1)
        else:
            elements.ID = np.arange(self.num_elements_scheduled() + 1,
                                    self.num_elements_scheduled() + 1 +
                                    len(elements))  # Increase ID successively
            self.elements_scheduled.extend(elements)
            self.elements_scheduled_time = np.append(
                self.elements_scheduled_time, np.array(time))

        min_time = np.min(time)
        if hasattr(self, 'start_time'):
            if min_time < self.start_time:
                self.start_time = min_time
                logging.debug('Setting simulation start time to %s' %
                              str(min_time))
        else:
            self.start_time = min_time
            logging.debug('Setting simulation start time to %s' %
                          str(min_time))

    def release_elements(self):
        """Activate elements which are scheduled within following timestep."""

        logging.debug('to be seeded: %s, already seeded %s' % (
            len(self.elements_scheduled), self.num_elements_activated()))
        if len(self.elements_scheduled) == 0:
            return
        if self.time_step.days >= 0:
            indices = (self.elements_scheduled_time >= self.time) & \
                      (self.elements_scheduled_time <
                       self.time + self.time_step)
        else:
            indices = (self.elements_scheduled_time <= self.time) & \
                      (self.elements_scheduled_time >
                       self.time + self.time_step)
        self.store_present_positions(
            self.elements_scheduled.ID[indices],
            self.elements_scheduled.lon[indices],
            self.elements_scheduled.lat[indices])
        self.elements_scheduled.move_elements(self.elements, indices)
        self.elements_scheduled_time = self.elements_scheduled_time[~indices]
        logging.debug('Released %i new elements.' % np.sum(indices))

    def closest_ocean_points(self, lon, lat):
        """Return the closest ocean points for given lon, lat"""

        deltalon = 0.01 # grid
        deltalat = 0.01
        numbuffer = 10
        lonmin = lon.min() - deltalon*numbuffer
        lonmax = lon.max() + deltalon*numbuffer
        latmin = lat.min() - deltalat*numbuffer
        latmax = lat.max() + deltalat*numbuffer
        if not 'land_binary_mask' in self.priority_list:
            logging.info('No land reader added, '
                         'making a temporary basemap reader')
            from opendrift.readers import reader_basemap_landmask
            reader_basemap = reader_basemap_landmask.Reader(
                llcrnrlon=lonmin, urcrnrlon=lonmax,
                llcrnrlat=np.maximum(-89, latmin),
                urcrnrlat=np.minimum(89, latmax),
                resolution=self.get_config('general:basemap_resolution'),
                projection='merc')
            reader_basemap.name = 'tempreader'
            from opendrift.models.oceandrift import OceanDrift
            o = OceanDrift(
                loglevel=logging.getLogger().getEffectiveLevel())
            o.add_reader(reader_basemap)  # temporary object
            land_reader = reader_basemap
            tmp_reader = True
        else:
            logging.info('Using existing reader for land_binary_mask')
            land_reader_name = self.priority_list['land_binary_mask'][0]
            land_reader = self.readers[land_reader_name]
            o = self
            tmp_reader = False
        land = o.get_environment(['land_binary_mask'],
            lon=lon, lat=lat, z=0*lon, time=land_reader.start_time,
            profiles=None)[0]['land_binary_mask']
        if land.max() == 0:
            logging.info('All points are in ocean')
            return lon, lat
        logging.info('Moving %i out of %i points from land to water' %
                     (np.sum(land==1), len(lon)))
        landlons = lon[land==1]
        landlats = lat[land==1]
        longrid = np.arange(lonmin, lonmax, deltalon)
        latgrid = np.arange(latmin, latmax, deltalat)
        longrid, latgrid = np.meshgrid(longrid, latgrid)
        longrid = longrid.ravel()
        latgrid = latgrid.ravel()
        # Remove grid-points not covered by this reader
        latgrid_covered = land_reader.covers_positions(longrid, latgrid)[0]
        longrid = longrid[latgrid_covered]
        latgrid = latgrid[latgrid_covered]
        landgrid = o.get_environment(
            ['land_binary_mask'], lon=longrid, lat=latgrid,
            z=0*longrid, time=land_reader.start_time,
            profiles=None)[0]['land_binary_mask']
        if landgrid.min() == 1 or np.isnan(landgrid.min()):
            logging.warning('No ocean pixels nearby, cannot move elements.')
            return lon, lat

        oceangridlons = longrid[landgrid==0]
        oceangridlats = latgrid[landgrid==0]
        from scipy import spatial
        tree = scipy.spatial.cKDTree(
            np.dstack([oceangridlons, oceangridlats])[0])
        landpoints = np.dstack([landlons, landlats])
        dist, indices = tree.query(landpoints)
        indices = indices.ravel()
        lon[land==1] = oceangridlons[indices]
        lat[land==1] = oceangridlats[indices]
        if tmp_reader is True:
            plt.close()

        return lon, lat

    def seed_elements(self, lon, lat, radius=0, number=None, time=None,
                      cone=False, **kwargs):
        """Seed a given number of particles around given position(s).

        Arguments:
            lon: scalar or array, central longitude(s).
            lat: scalar or array, central latitude(s).
            radius: scalar or array, radius in meters around each lon-lat
                pair, within which particles will be randomly seeded.
            number: integer, total number of particles to be seeded
                Elements are spread equally among the given lon/lat points.
                Default is one particle for each lon-lat pair.
            time: datenum, the time at which particles are seeded/released.
                If time is an array with two elements, elements are seeded
                continously from start/first to end/last time.
            cone: boolean or integer. If True, lon and lat must be two element
                arrays, interpreted as the start and end position of a cone
                within which elements will be seeded. Radius may also be a
                two element array specifying the radius around the points.
            kwargs: keyword arguments containing properties/attributes and
                values corresponding to the actual particle type (ElementType).
                These are forwarded to the ElementType class. All properties
                for which there are no default value must be specified.
        """

        if time is None:
            raise ValueError('Time of seeding must be specified')

        #################################################################
        # Make arrays of all input parameters, with one element per
        # lon/lat pair, for sequential seeding
        #################################################################
        lon = np.atleast_1d(lon).ravel()
        lat = np.atleast_1d(lat).ravel()
        num_points = len(lon)  # Number of lon/lat pairs
        if number is not None and number < num_points:
            raise ValueError('Number of elements must be greater or equal '
                             'to number of points.')

        if num_points == 1 and number is None:
            try:
                number = len(time)
            except:
                number = 1

        if num_points > 1:
            ###############################
            # lon and lat are arrays
            ###############################
            radius_array = np.atleast_1d(radius).ravel()
            if len(radius_array) == 1:
                # If scalar radius is given, apply to all points
                radius_array = radius_array*np.ones(num_points)
            if number is None:
                # Default is one element per given position
                #number = 1*np.ones(num_points)
                number = num_points  # temporarily scalar, should be array
            number = np.atleast_1d(number)
            if len(number) == 1 and num_points > 1:
                number_array = np.floor(number/num_points)*np.ones(num_points)
                # Add remaining elements to first point
                remainder = number - np.floor(number/num_points)*num_points
                number_array[0] = number_array[0] + remainder

            if isinstance(time, datetime):
                time = [time, time]

            if type(time) == list and len(time) == 2:
                td = (time[1]-time[0])/(number-1)  # timestep between points
                if len(td) == 1:
                    td = td[0]
                time_array = [time[0] + i*td for i in range(number[0])]
                indx_time_end = np.cumsum(number_array, dtype=int)
                indx_time_start = np.append([0], indx_time_end[0:-1])
                time_array2 = [time_array[int(indx_time_start[i]):
                                          int(indx_time_end[i])]
                               for i in range(num_points)]
                time_array = time_array2  # Subset of times for this point
            if type(time) == list and len(time) > 2:
                time_array = time

            if cone is True:
                ###################################################
                # lon and lat are start and end points of a cone
                ###################################################
                if len(lon) != 2 or len(lat) != 2:
                    raise ValueError('When cone is True, lon and lat must '
                                     'be 2-element arrays.')

                geod = pyproj.Geod(ellps='WGS84')
                conelonlats = geod.npts(lon[0], lat[0], lon[1], lat[1],
                                        number, radians=False)
                # Seed cone recursively
                lon, lat = list(zip(*conelonlats))
                lon = np.atleast_1d(lon)
                lat = np.atleast_1d(lat)
                if len(radius_array) == 1:
                    radius_array = [radius, radius]
                radius_array = np.linspace(radius_array[0], radius_array[1],
                                           number)
                number_array = np.ones(number)
                time_array = [time[0] + i*td for i in np.arange(number)]

            if 'z' in kwargs and isinstance(kwargs['z'], basestring) \
                    and kwargs['z'][0:8] == 'seafloor':
                # We need to fetch seafloor depth from reader
                if ('sea_floor_depth_below_sea_level' not in self.priority_list
                    ) and len(self._lazy_readers()) == 0:
                    raise ValueError('A reader providing the variable '
                                     'sea_floor_depth_below_sea_level must be '
                                     'added before seeding elements at seafloor.')
                if type(time) is list:
                    t = time[0]
                else:
                    t = time
                if not hasattr(self, 'time'):
                    self.time = t
                env, env_profiles, missing = \
                    self.get_environment(['sea_floor_depth_below_sea_level'],
                                         time=t, lon=lon, lat=lat,
                                         z=0*lon, profiles=None)
                # Add M meters if given as 'seafloor+M'
                if len(kwargs['z']) > 8 and kwargs['z'][8] == '+':
                    meters_above_seafloor = np.float(kwargs['z'][9::])
                    logging.info('Seeding elements %f meters above seafloor'
                                 % meters_above_seafloor)
                else:
                    meters_above_seafloor = 0
                kwargs['z'] = \
                    -env['sea_floor_depth_below_sea_level'].astype('float32') + meters_above_seafloor

            # Recursively seeding elements around each point
            scalarargs = {}
            for i in range(len(lon)):
                for kwarg in kwargs:
                    try:
                        scalarargs[kwarg] = kwargs[kwarg][i]
                    except:
                        scalarargs[kwarg] = kwargs[kwarg]
                # Make sure to call seed function of base class,
                # not of a specific Children class
                OpenDriftSimulation.seed_elements(
                    self, lon=[lon[i]], lat=[lat[i]], radius=radius_array[i],
                    number=int(number_array[i]),
                    time=time_array[i], cone=False, **scalarargs)
            return

        # Below we have only for single points
        if isinstance(time, datetime) and number > 1:
            time = [time, time]

        if type(time) == list and len(time) == 2 and number > 1:
            td = (time[1]-time[0])/(number-1)  # timestep between points
            # Spread seeding times equally between start/first and end/last
            time_array = [time[0] + i*td for i in range(number)]
        else:
            time_array = time

        geod = pyproj.Geod(ellps='WGS84')
        ones = np.ones(number)
        x = np.random.randn(number)*radius
        y = np.random.randn(number)*radius
        az = np.degrees(np.arctan2(x, y))
        dist = np.sqrt(x*x+y*y)
        kwargs['lon'], kwargs['lat'], az = \
            geod.fwd(lon*ones, lat*ones, az, dist, radians=False)

        if 'z' in kwargs and isinstance(kwargs['z'], basestring) \
                and kwargs['z'][0:8] == 'seafloor':
            # We need to fetch seafloor depth from reader
            # Unfortunately, this is duplication of code above
            if ('sea_floor_depth_below_sea_level' not in self.priority_list
                    ) and len(self._lazy_readers()) == 0:
                raise ValueError('A reader providing the variable '
                                 'sea_floor_depth_below_sea_level must be '
                                 'added before seeding elements at seafloor.')
            if type(time) is list:
                t = time[0]
            else:
                t = time
            if not hasattr(self, 'time'):
                self.time = t
            env, env_profiles, missing = \
                self.get_environment(['sea_floor_depth_below_sea_level'],
                                     t, kwargs['lon'], kwargs['lat'],
                                     0.*ones, None)
            # Add M meters if given as 'seafloor+M'
            if len(kwargs['z']) > 8 and kwargs['z'][8] == '+':
                meters_above_seafloor = np.float(kwargs['z'][9::])
                logging.info('Seeding elements %f meters above seafloor'
                             % meters_above_seafloor)
            else:
                meters_above_seafloor = 0
            kwargs['z'] = \
                -env['sea_floor_depth_below_sea_level'].astype('float32') + meters_above_seafloor

        elements = self.ElementType(**kwargs)

        self.schedule_elements(elements, time_array)

    def seed_within_polygon(self, lons, lats, number, **kwargs):
        """Seed a number of elements within given polygon.

        Arguments:
            lon: array of longitudes
            lat: array of latitudes
            number: int, number of elements to be seeded
            kwargs: keyword arguments containing properties/attributes and
                values corresponding to the actual particle type (ElementType).
                These are forwarded to method seed_elements(). All properties
                for which there are no default value must be specified.

        """
        if number == 0:
            return

        lons = np.asarray(lons)
        lats = np.asarray(lats)
        if len(lons) < 3:
            logging.info('At least three points needed to make a polygon')
            return
        if len(lons) != len(lats):
            raise ValueError('lon and lat arrays must have same length.')
        poly = Polygon(list(zip(lons, lats)), closed=True)
        # Place N points within the polygons
        proj = pyproj.Proj('+proj=aea +lat_1=%f +lat_2=%f +lat_0=%f '
                           '+lon_0=%f +R=6370997.0 +units=m +ellps=WGS84'
                           % (lats.min(), lats.max(),
                              (lats.min()+lats.max())/2,
                              (lons.min()+lons.max())/2))
        lonlat = poly.get_xy()
        lon = lonlat[:, 0]
        lat = lonlat[:, 1]
        x, y = proj(lon, lat)
        area = 0.0
        for i in range(-1, len(x)-1):
            area += x[i] * (y[i+1] - y[i-1])
        area = abs(area) / 2

        # Make points, evenly distributed
        deltax = np.sqrt(area/number)
        lonpoints = np.array([])
        latpoints = np.array([])
        lonlat = poly.get_xy()
        lon = lonlat[:, 0]
        lat = lonlat[:, 1]
        x, y = proj(lon, lat)
        xvec = np.linspace(x.min() + deltax/2, x.max() - deltax/2,
                           int((x.max()-x.min())/deltax))
        yvec = np.linspace(y.min() + deltax/2, y.max() - deltax/2,
                           int((y.max()-y.min())/deltax))
        x, y = np.meshgrid(xvec, yvec)
        lon, lat = proj(x, y, inverse=True)
        lon = lon.ravel()
        lat = lat.ravel()
        points = np.c_[lon, lat]
        if have_nx:
            ind = nx.points_inside_poly(points, poly.xy)
        else:
            ind = Path(poly.xy).contains_points(points)
        if not any(ind):  # No elements are inside, we seed on border
            lonpoints = np.append(lonpoints, lons[0:number])
            latpoints = np.append(latpoints, lats[0:number])
        else:
            lonpoints = np.append(lonpoints, lon[ind])
            latpoints = np.append(latpoints, lat[ind])
        if len(ind) == 0:
            logging.info('Small or irregular polygon, using center point.')
            lonpoints = np.atleast_1d(np.mean(lons))
            latpoints = np.atleast_1d(np.mean(lats))
        # Truncate if too many
        # NB: should also repeat some points, if too few
        lonpoints = lonpoints[0:number]
        latpoints = latpoints[0:number]
        if len(lonpoints) < number:
            # If number of positions is smaller than requested,
            # we duplicate the first ones
            missing = number - len(lonpoints)
            lonpoints = np.append(lonpoints, lonpoints[0:missing])
            latpoints = np.append(latpoints, latpoints[0:missing])

        # Finally seed at calculated positions
        self.seed_elements(lonpoints, latpoints, number=number,
                           **kwargs)

    def seed_from_wkt(self, wkt, number, **kwargs):
        """Seeds elements within (multi)polygons from WKT"""

        try:
            import ogr
            import osr
        except Exception as e:
            logging.warning(e)
            raise ValueError('OGR library is needed to parse WKT')

        geom = ogr.CreateGeometryFromWkt(wkt)
        total_area = 0
        for i in range(0, geom.GetGeometryCount()):
            g = geom.GetGeometryRef(i)
            total_area += g.GetArea()

        logging.info('Total area of all polygons: %s m2' % total_area)
        num_seeded = 0
        for i in range(0, geom.GetGeometryCount()):
            g = geom.GetGeometryRef(i)
            num_elements = np.int(number*g.GetArea()/total_area)
            if i == geom.GetGeometryCount()-1:
                # For the last feature we seed the remaining number,
                # avoiding difference due to rounding:
                num_elements = number - num_seeded
            logging.info('\tSeeding %s elements within polygon number %s' %
                         (num_elements, str(i)))
            try:
                g.Transform(coordTrans)
            except:
                pass
            b = g.GetBoundary()
            if b is not None:
                points = b.GetPoints()
                lons = [p[0] for p in points]
                lats = [p[1] for p in points]
            else:
                # Alternative if OGR is not built with GEOS support
                r = g.GetGeometryRef(0)
                lons = [r.GetX(j) for j in range(r.GetPointCount())]
                lats = [r.GetY(j) for j in range(r.GetPointCount())]

            self.seed_within_polygon(lons, lats, num_elements, **kwargs)
            num_seeded += num_elements


    def seed_from_shapefile(self, shapefile, number,
                            layername=None, featurenum=None, **kwargs):
        """Seeds elements within contours read from a shapefile"""

        try:
            import ogr
            import osr
        except Exception as e:
            logging.warning(e)
            raise ValueError('OGR library is needed to read shapefiles.')

        if 'timeformat' in kwargs:
            # Recondstructing time from filename, where 'timeformat'
            # is forwarded to datetime.strptime()
            kwargs['time'] = datetime.strptime(os.path.basename(shapefile),
                                               kwargs['timeformat'])
            del kwargs['timeformat']

        num_seeded_before = self.num_elements_scheduled()

        targetSRS = osr.SpatialReference()
        targetSRS.ImportFromEPSG(4326)
        try:
            s = ogr.Open(shapefile)
        except:
            s = shapefile

        for layer in s:
            if layername is not None and layer.GetName() != layername:
                logging.info('Skipping layer: ' + layer.GetName())
                continue
            else:
                logging.info('Seeding for layer: %s (%s features)' %
                             (layer.GetDescription(), layer.GetFeatureCount()))

            coordTrans = osr.CoordinateTransformation(layer.GetSpatialRef(),
                                                      targetSRS)

            if featurenum is None:
                featurenum = range(1, layer.GetFeatureCount() + 1)
            else:
                featurenum = np.atleast_1d(featurenum)
            if max(featurenum) > layer.GetFeatureCount():
                raise ValueError('Only %s features in layer.' %
                                 layer.GetFeatureCount())

            # Loop first through all features to determine total area
            layer.ResetReading()
            area_srs = osr.SpatialReference()
            area_srs.ImportFromEPSG(3857)
            areaTransform = osr.CoordinateTransformation(layer.GetSpatialRef(), area_srs)

            areas = np.zeros(len(featurenum))
            for i, f in enumerate(featurenum):
                feature = layer.GetFeature(f - 1)  # Note 1-indexing, not 0
                if feature is not None:
                    gom = feature.GetGeometryRef().Clone()
                    gom.Transform(areaTransform)
                    areas[i] = gom.GetArea()

            total_area = np.sum(areas)
            layer.ResetReading()  # Rewind to first layer
            logging.info('Total area of all polygons: %s m2' % total_area)
            # Find number of points per polygon
            numbers = np.round(number*areas/total_area).astype(int)
            numbers[numbers.argmax()] += np.int(number-sum(numbers))

            for i, f in enumerate(featurenum):
                feature = layer.GetFeature(f - 1)
                if feature is None:
                    continue
                num_elements = numbers[i]
                geom = feature.GetGeometryRef()
                logging.info('\tSeeding %s elements within polygon number %s' %
                             (num_elements, featurenum[i]))
                try:
                    geom.Transform(coordTrans)
                except:
                    pass
                #b = geom.GetBoundary()
                #if b is not None:
                #    points = b.GetPoints()
                #    lons = [p[0] for p in points]
                #    lats = [p[1] for p in points]
                #else:
                # Alternative if OGR is not built with GEOS support
                r = geom.GetGeometryRef(0)
                lons = [r.GetX(j) for j in range(r.GetPointCount())]
                lats = [r.GetY(j) for j in range(r.GetPointCount())]

                self.seed_within_polygon(lons, lats, num_elements, **kwargs)

    def seed_from_ladim(self, ladimfile, roms):
        """Seed elements from ladim *.rls text file: [time, x, y, z, name]"""

        data = np.loadtxt(ladimfile,
            dtype={'names': ('time', 'x', 'y', 'z'),
                   'formats': ('S20', 'f4', 'f4', 'f4')},
            usecols=(0,1,2,3))

        time = [datetime.strptime(t, "%Y-%m-%dT%H")
                for t in data['time']]
        time = np.array(time)

        lon, lat = roms.xy2lonlat(data['x'], data['y'])
        z = -data['z']

        logging.info('Seeding %i elements from %s:' % (len(lon), ladimfile))
        logging.info('    Lons: %f to %f' % (lon.min(), lon.max()))
        logging.info('    Lats: %f to %f' % (lat.min(), lat.max()))
        logging.info('    Depths: %f to %f' % (z.min(), z.max()))
        logging.info('    Time: %s to %s' % (time.min(), time.max()))
        elements = self.ElementType(lon=lon, lat=lat, z=-z)

        self.schedule_elements(elements, time)


    def deactivate_elements(self, indices, reason='deactivated'):
        """Schedule deactivated particles for deletion (at end of step)"""
        if any(indices) is False:
            return
        if reason not in self.status_categories:
            self.status_categories.append(reason)
            logging.debug('Added status %s' % (reason))
        reason_number = self.status_categories.index(reason)
        #if not hasattr(self.elements.status, "__len__"):
        if len(np.atleast_1d(self.elements.status)) == 1:
            status = self.elements.status.item()
            self.elements.status = np.zeros(self.num_elements_active())
            self.elements.status.fill(status)
        # Deactivate elements, if they have not already been deactivated
        self.elements.status[indices & (self.elements.status ==0)] = \
            reason_number
        logging.debug('%s elements scheduled for deactivation (%s)' %
                      (np.sum(indices), reason))
        logging.debug('\t(z: %f to %f)' %
            (self.elements.z[indices].min(),
             self.elements.z[indices].max()))

    def remove_deactivated_elements(self):
        """Moving deactivated elements from self.elements
        to self.elements_deactivated."""

        # All particles scheduled for deletion
        indices = (self.elements.status != 0)
        #try:
        #    len(indices)
        #except:
        if len(indices) == 0 or np.sum(indices) == 0:
            logging.debug('No elements to deactivate')
            return  # No elements scheduled for deactivation
        # Basic, but some more housekeeping will be required later
        self.elements.move_elements(self.elements_deactivated, indices)
        logging.debug('Removed %i elements.' % (np.sum(indices)))
        if hasattr(self, 'environment'):
            self.environment = self.environment[~indices]
            logging.debug('Removed %i values from environment.' %
                          (np.sum(indices)))
        if hasattr(self, 'environment_profiles') and \
                self.environment_profiles is not None:
            for varname, profiles in iteritems(self.environment_profiles):
                logging.debug('remove items from profile for '+varname)
                if varname is not 'z':
                    self.environment_profiles[varname] = \
                        profiles[:, ~indices]
            logging.debug('Removed %i values from environment_profiles.' %
                          (np.sum(indices)))
            #if self.num_elements_active() == 0:
            #    raise ValueError('No more active elements.')  # End simulation

    def run(self, time_step=None, steps=None, time_step_output=None,
            duration=None, end_time=None, outfile=None, export_variables=None,
            export_buffer_length=100, stop_on_error=False):
        """Start a trajectory simulation, after initial configuration.

        Performs the main loop:
            - Obtain environment data for positions of all particles.
            - Call method 'update' to update (incl advect) particle properties.
        until one of the following conditions are met:
            - Maximum number of steps are reached
            - A needed variable can not be obtained by any reader
                (outside spatial/temporal domain) and has no fallback
                (default) value.
            - All particles have been deactivated (e.g. by stranding)
            - Occurance of any error, whose trace will be output to terminal.

        Before starting a model run, readers must be added for all
        required variables, unless fallback values have been specified.
        Some particles/elements must have been scheduled for seeding, and the
        run will start at the time when the first element has been scheduled..

        Arguments:
            time_step: interval between particles updates, in seconds or as
                timedelta. Default: 3600 seconds (1 hour)
            time_step_output: Time step at which element properties are stored
                and eventually written to file.
                Timedelta object or seconds.
                Default: same as time_step, meaning that all steps are stored
            The length of the simulation is specified by defining one
                (and only one) of the following parameters:
                - steps: integer, maximum number of steps. End of simulation
                    will be self.start_time + steps*self.time_step
                - duration: timedelta defining the length of the simulation
                - end_time: datetime object defining the end of the simulation
            export_variables: list of variables and parameter names to be
                saved to file. Default is None (all variables are saved)
        """

        # Exporting software and hardware specification, for possible debugging
        logging.debug(opendrift.versions())

        self.timer_end('configuration')
        self.timer_start('preparing main loop')
        # Check that configuration is proper
        validation = self.configobj.validate(validate.Validator())
        if validation is True:
            logging.info('Config validation OK')
        else:
            raise ValueError('Configuration error: ' + str(validation))

        if self.num_elements_scheduled() == 0:
            raise ValueError('Please seed elements before starting a run.')
        self.elements = self.ElementType()

        if outfile is None and export_buffer_length is not None:
            logging.debug('No output file is specified, '
                          'neglecting export_buffer_length')
            export_buffer_length = None

        # Set projection to latlong if not taken from any of the readers
        if self.proj is not None and not (self.proj.crs.is_geographic or
            'proj=merc' in self.proj.srs):
            for vector_component in vector_pairs_xy:
                for component in vector_component:
                    if component in self.fallback_values and \
                            self.fallback_values[component] != 0:
                        logging.info('Setting SRS to latlong, since non-zero '
                                     'value used for fallback vectors (%s)' %
                                     component)
                        self.set_projection('+proj=latlong')
        if self.proj is None:
            logging.info('Setting SRS to latlong, since not defined before.')
            self.set_projection('+proj=latlong')

        # Check if any readers have same SRS as simulation
        for reader in self.readers.values():
            if reader.is_lazy:
                continue
            readerSRS = reader.proj.srs.replace(' +ellps=WGS84', '').strip()
            simulationSRS = self.proj.srs.replace(' +ellps=WGS84', '').strip()
            if readerSRS == simulationSRS:
                reader.simulation_SRS = True
            else:
                reader.simulation_SRS = False

        missing_variables = self.missing_variables()
        missing_variables = [m for m in missing_variables if
                             m != 'land_binary_mask']
        if len(missing_variables) > 0:
            has_fallback = [var for var in missing_variables
                            if var in self.fallback_values]
            has_no_fallback = [var for var in missing_variables
                               if var not in self.fallback_values]
            #if has_fallback == missing_variables:
            if len(has_fallback) > 0:# == missing_variables:
                logging.info('Fallback values will be used for the following '
                             'variables which have no readers: ')
                for var in has_fallback:
                    logging.info('\t%s: %f' % (var, self.fallback_values[var]))
            #else:
            if len(has_no_fallback) > 0 and len(self._lazy_readers()) == 0:# == missing_variables:
                logging.warning('No readers added for the following variables: '
                                + str(has_no_fallback))
                raise ValueError('Readers must be added for the '
                                 'following required variables: ' +
                                 str(has_no_fallback))

        # Some cleanup needed if starting from imported state
        if self.steps_calculation >= 1:
            self.steps_calculation = 0
        if hasattr(self, 'history'):
            # Delete history matrix before new run
            delattr(self, 'history')
            # Renumbering elements from 0 to num_elements, necessary fix when
            # importing from file, where elements may have been deactivated
            # TODO: should start from 1?
            self.elements.ID = np.arange(0, self.num_elements_active())

        ########################
        # Simulation time step
        ########################
        if time_step is None:
            time_step = timedelta(minutes=self.get_config('general:time_step_minutes'))
        if type(time_step) is not timedelta:
            # Time step may be given in seconds, as alternative to timedelta
            time_step = timedelta(seconds=time_step)
        self.time_step = time_step
        if time_step_output is None:
            time_step_output = self.get_config('general:time_step_output_minutes')
            if time_step_output is None:
                self.time_step_output = self.time_step
            else:
                self.time_step_output = timedelta(minutes=time_step_output)
        else:
            if type(time_step_output) is timedelta:
                self.time_step_output = time_step_output
            else:
                self.time_step_output = timedelta(seconds=time_step_output)
            if self.time_step_output.days >= 0 and self.time_step.days < 0:
                self.time_step_output = -self.time_step_output

        time_step_ratio = self.time_step_output.total_seconds() / \
            self.time_step.total_seconds()
        if time_step_ratio < 1:
            raise ValueError('Output time step must be equal or larger '
                             'than calculation time step.')
        if not time_step_ratio.is_integer():
            raise ValueError('Ratio of calculation and output time steps '
                             'must be an integer - given ratio is %s' %
                             time_step_ratio)
        ########################
        # Simulation duration
        ########################
        if time_step.days < 0:
            logging.info('Backwards simulation, starting from last seeded element')
            self.start_time = self.elements_scheduled_time.max()
        if (duration is not None and end_time is not None) or \
            (duration is not None and steps is not None) or \
                (steps is not None and end_time is not None):
            raise ValueError('Only one of "steps", "duration" and "end_time" '
                             'may be provided simultaneously')
        if duration is None and end_time is None:
            if steps is not None:
                duration = steps*self.time_step
            else:
                for reader in self.readers.values():
                    if reader.end_time is not None:
                        if end_time is None:
                            end_time = reader.end_time
                        else:
                            end_time = min(end_time, reader.end_time)
                    logging.info('Duration, steps or end time not specified, '
                                 'running until end of first reader: %s' %
                                 (end_time))
        if duration is None:
            duration = end_time - self.start_time
        if time_step.days < 0 and duration.days >= 0:
            # Duration shall also be negative for backwards run
            duration = -duration
        self.expected_steps_output = duration.total_seconds() / \
            self.time_step_output.total_seconds() + 1  # Includes start and end
        self.expected_steps_calculation = duration.total_seconds() / \
            self.time_step.total_seconds()
        self.expected_steps_output = int(self.expected_steps_output)
        self.expected_steps_calculation = int(self.expected_steps_calculation)
        self.expected_end_time = self.start_time + self.expected_steps_calculation*self.time_step

        ##############################################################
        # If no basemap has been added, we determine it dynamically
        ##############################################################
        # TODO: some more error checking here
        # If Basemap landmask is requested, it shall not be obtained from other readers
        if self.get_config('general:use_basemap_landmask') is True:
            if 'land_binary_mask' in self.priority_list:
                if 'basemap_landmask' in self.priority_list['land_binary_mask']:
                    self.priority_list['land_binary_mask'] = ['basemap_landmask']
                else:
                    del self.priority_list['land_binary_mask']
        if self.get_config('general:use_basemap_landmask') is True and \
                ('land_binary_mask' in self.required_variables and \
                'land_binary_mask' not in self.priority_list \
                and 'land_binary_mask' not in self.fallback_values):
            logging.info(
                'Adding a dynamical landmask (resolution "%s") based on '
                'assumed maximum speed of %s m/s. '
                'Adding a customised landmask may be faster...' %
                (self.get_config('general:basemap_resolution'), self.max_speed))
            self.timer_start('preparing main loop:making dynamical landmask')
            max_distance = \
                self.max_speed*self.expected_steps_calculation * \
                np.abs(self.time_step.total_seconds())
            deltalat = max_distance/111000.
            deltalon = deltalat/np.cos(
                np.radians(np.mean(self.elements_scheduled.lat)))
            from opendrift.readers import reader_basemap_landmask
            reader_basemap = reader_basemap_landmask.Reader(
                llcrnrlon=np.maximum(-360, self.elements_scheduled.lon.min() - deltalon),
                urcrnrlon=np.minimum(720, self.elements_scheduled.lon.max() + deltalon),
                llcrnrlat=np.maximum(-89, self.elements_scheduled.lat.min() -
                                     deltalat),
                urcrnrlat=np.minimum(89, self.elements_scheduled.lat.max() +
                                     deltalat),
                resolution=self.get_config('general:basemap_resolution'),
                projection='merc')
            self.add_reader(reader_basemap)
            self.dynamical_landmask = True
            self.timer_end('preparing main loop:making dynamical landmask')
        else:
            self.dynamical_landmask = False

        # Move point seed on land to ocean
        if self.get_config('seed:ocean_only') is True and \
            ('land_binary_mask' not in self.fallback_values) and \
            ('land_binary_mask' in self.required_variables):
            self.timer_start('preparing main loop:moving elements to ocean')
            self.elements_scheduled.lon, self.elements_scheduled.lat = \
                self.closest_ocean_points(self.elements_scheduled.lon,
                                          self.elements_scheduled.lat)
            self.timer_end('preparing main loop:moving elements to ocean')

        ####################################################################
        # Preparing history array for storage in memory and eventually file
        ####################################################################
        if export_buffer_length is None:
            self.export_buffer_length = self.expected_steps_output
        else:
            self.export_buffer_length = export_buffer_length

        if self.time_step.days < 0:
            # For backwards simulation, we start at last seeded element
            logging.info('Backwards simulation, starting at '
                         'time of last seeded element')
            self.time = self.elements_scheduled_time.max()
            # Flipping ID array, so that lowest IDs are released first
            self.elements_scheduled.ID = \
                np.flipud(self.elements_scheduled.ID)
        else:
            # Forward simulation, start time has been set when seeding
            self.time = self.start_time

        # Add the output variables which are always required
        if export_variables is not None:
            export_variables = list(set(export_variables +
                                        ['lon', 'lat', 'ID', 'status']))
        self.export_variables = export_variables
        # Initialise array to hold history (element properties and environment)
        # for export to file.
        history_dtype_fields = [(name,
                                 self.ElementType.variables[name]['dtype'])
                                for name in self.ElementType.variables]
        # Add environment variables
        self.history_metadata = self.ElementType.variables.copy()
        for env_var in self.required_variables:
            history_dtype_fields.append((env_var, np.dtype('float32')))
            self.history_metadata[env_var] = {}

        # Remove variables from output array, if only subset is requested
        if self.export_variables is not None:
            history_dtype_fields = [f for f in history_dtype_fields
                                    if f[0] in self.export_variables]
            for m in list(self.history_metadata):
                if m not in self.export_variables:
                    del self.history_metadata[m]

        history_dtype = np.dtype(history_dtype_fields)
        self.history = np.ma.array(np.zeros((len(self.elements_scheduled),
                                             self.export_buffer_length)),
                                   dtype=history_dtype)
        self.history.mask = True
        self.steps_exported = 0

        if outfile is not None:
            self.io_init(outfile)
        else:
            self.outfile = None

        #############################
        # Check validity domain
        #############################
        validity_domain = [
            self.get_config('drift:deactivate_west_of'),
            self.get_config('drift:deactivate_east_of'),
            self.get_config('drift:deactivate_south_of'),
            self.get_config('drift:deactivate_north_of')]
        if validity_domain == [None, None, None, None]:
            self.validity_domain = None
        else:
            self.validity_domain = validity_domain

        #############################
        # Model specific preparation
        #############################
        self.prepare_run()

        ##########################
        # Main loop
        ##########################
        self.add_metadata('simulation_time', datetime.now())
        self.timer_end('preparing main loop')
        self.timer_start('main loop')
        for i in range(self.expected_steps_calculation):
            try:
                # Release elements
                self.release_elements()

                self.increase_age_and_retire()

                self.lift_elements_to_seafloor()  # If seafloor is penetrated

                if self.show_continuous_performance is True:
                    logging.info(self.performance())
                # Display time to terminal
                logging.debug('==================================='*2)
                logging.info('%s - step %i of %i - %i active elements '
                             '(%i deactivated)' %
                             (self.time, self.steps_calculation + 1,
                              self.expected_steps_calculation,
                              self.num_elements_active(),
                              self.num_elements_deactivated()))
                logging.debug('%s elements scheduled.' %
                              self.num_elements_scheduled())
                logging.debug('==================================='*2)

                self.environment, self.environment_profiles, missing = \
                    self.get_environment(self.required_variables,
                                         self.time,
                                         self.elements.lon,
                                         self.elements.lat,
                                         self.elements.z,
                                         self.required_profiles)

                self.calculate_missing_environment_variables()

                if any(missing):
                    self.report_missing_variables()

                self.interact_with_coastline()

                self.lift_elements_to_seafloor()  # If seafloor is penetrated

                self.deactivate_elements(missing, reason='missing_data')

                self.state_to_buffer()  # Append status to history array

                self.remove_deactivated_elements()

                # Propagate one timestep forwards
                self.steps_calculation += 1

                if self.num_elements_active() == 0:
                    raise ValueError('No more active elements, quitting.')

                # Store location, in case elements shall be moved back
                self.store_present_positions()

                #####################################################
                logging.debug('Calling %s.update()' %
                              type(self).__name__)
                self.timer_start('main loop:updating elements')
                self.update()
                self.timer_end('main loop:updating elements')
                #####################################################

                if self.num_elements_active() == 0:
                    raise ValueError('No active elements, quitting simulation')

                logging.debug('%s active elements (%s deactivated)' %
                              (self.num_elements_active(),
                               self.num_elements_deactivated()))
                # Updating time
                if self.time is not None:
                    self.time = self.time + self.time_step

            except Exception as e:
                logging.info('========================')
                logging.info('End of simulation:')
                logging.info(e)
                logging.info(traceback.format_exc())
                if not hasattr(self, 'environment'):
                    sys.exit('Simulation aborted.')
                logging.info('========================')
                if stop_on_error is True:
                    sys.exit('Stopping on error')
                if self.steps_calculation <= 1:
                    raise ValueError('Simulation stopped within first timestep')
                break

        self.timer_end('main loop')
        self.timer_start('cleaning up')
        logging.debug('Cleaning up')

        self.interact_with_coastline(final=True)
        self.state_to_buffer()  # Append final status to buffer

        #############################
        # Add some metadata
        #############################
        for var in self.required_variables:
            keyword = 'reader_' + var
            if var not in self.priority_list:
                self.add_metadata(keyword, self.fallback_values[var])
            else:
                readers = self.priority_list[var]
                if readers[0].startswith('constant_reader'):
                    self.add_metadata(keyword, self.readers[readers[
                                0]]._parameter_value_map[var][0])
                else:
                    self.add_metadata(keyword,
                                      self.priority_list[var])

        if outfile is not None:
            logging.debug('Writing and closing output file: %s' % outfile)
            # Write buffer to outfile, and close
            if self.steps_output >= self.steps_exported:
                # Write last lines, if needed
                self.io_write_buffer()
            self.io_close()

        # Remove any elements scheduled for deactivation during last step
        #self.remove_deactivated_elements()

        if export_buffer_length is None:
            # Remove columns for unseeded elements in history array
            if self.num_elements_scheduled() > 0:
                logging.info('Removing %i unseeded elements from history array' %
                               self.num_elements_scheduled())
                mask = np.ones(self.history.shape[0], dtype=bool)
                mask[self.elements_scheduled.ID-1] = False
                self.history = self.history[mask, :]

            # Remove rows for unreached timsteps in history array
            self.history = self.history[:, range(self.steps_output)]
        else:  # If output has been flushed to file during run, we
               # need to reimport from file to get all data in memory
            del self.environment
            if hasattr(self, 'environment_profiles'):
                del self.environment_profiles
            self.io_import_file(outfile)

        if self.dynamical_landmask is True:
            self.zoom_map(buffer=.2)  # Zooming to extent of trajectories

        self.timer_end('cleaning up')
        self.timer_end('total time')

    def increase_age_and_retire(self):
        """Increase age of elements, and retire if older than config setting."""
        # Increase age of elements
        self.elements.age_seconds += self.time_step.total_seconds()

        # Deactivate elements that exceed a certain age
        if self.get_config('drift:max_age_seconds') is not None:
            self.deactivate_elements(self.elements.age_seconds >=
                                     self.get_config('drift:max_age_seconds'),
                                     reason='retired')

        # Deacticate any elements outside validity domain set by user
        if self.validity_domain is not None:
            W, E, S, N = self.validity_domain
            if W is not None:
                self.deactivate_elements(self.elements.lon < W, reason='outside')
            if E is not None:
                self.deactivate_elements(self.elements.lon > E, reason='outside')
            if S is not None:
                self.deactivate_elements(self.elements.lat < S, reason='outside')
            if N is not None:
                self.deactivate_elements(self.elements.lat > N, reason='outside')

    def state_to_buffer(self):
        """Append present state (elements and environment) to recarray."""

        steps_calculation_float = \
            (self.steps_calculation * self.time_step.total_seconds() /
             self.time_step_output.total_seconds()) + 1
        if self.time_step <= timedelta(seconds=1):
            self.steps_output = int(np.round(steps_calculation_float))
        else:
            self.steps_output = int(np.floor(steps_calculation_float))

        ID_ind = self.elements.ID - 1
        time_ind = self.steps_output - 1 - self.steps_exported

        if steps_calculation_float.is_integer() or self.time_step < timedelta(seconds=1):
            element_ind = range(len(ID_ind))  # We write all elements
        else:
            deactivated = np.where(self.elements.status != 0)[0]
            if len(deactivated) == 0:
                    return  # No deactivated elements this sub-timestep
            # We write history for deactivated elements only:
            logging.debug('Writing history for %s deactivated elements' %
                          len(deactivated))
            ID_ind = ID_ind[deactivated]
            element_ind = deactivated
            time_ind = np.minimum(time_ind + 1, self.history.shape[1] - 1)

        # Store present state in history recarray
        for i, var in enumerate(self.elements.variables):
            if self.export_variables is not None and \
                    var not in self.export_variables:
                continue
            # Temporarily assuming elements numbered
            # from 0 to num_elements_active()
            # Does not hold when importing ID from a saved file, where
            # some elements have been deactivated
            self.history[var][ID_ind, time_ind] = \
                getattr(self.elements, var)[element_ind]
        # Copy environment data to history array
        for i, var in enumerate(self.environment.dtype.names):
            if self.export_variables is not None and \
                    var not in self.export_variables:
                continue
            self.history[var][ID_ind, time_ind] = \
                getattr(self.environment, var)[element_ind]

        # Call writer if buffer is full
        if (self.outfile is not None) and \
                ((self.steps_output - self.steps_exported) ==
                    self.export_buffer_length):
            self.io_write_buffer()

    def report_missing_variables(self):
        """Issue warning if some environment variables missing."""

        missing_variables = []
        for var in self.required_variables:
            if np.isnan(getattr(self.environment, var).min()):
                missing_variables.append(var)

        if len(missing_variables) > 0:
            logging.warning('Missing variables: ' +
                            str(missing_variables))

    def index_of_activation_and_deactivation(self):
        """Return the indices when elements were seeded and deactivated."""

        firstlast = np.ma.notmasked_edges(self.history['lon'], axis=1)
        index_of_activation = firstlast[0][1]
        index_of_deactivation = firstlast[1][1]
        if len(index_of_deactivation) < self.history['lon'].shape[0]:
            #missingind = np.setdiff1d(
            #    np.arange(0, self.history['lon'].shape[0]),
            #    firstlast[0][0])
            logging.warning('%s elements were never seeded, removing from history array' % len(missingind))
            shouldnothappen
            #print('REMOVING')
            #print(firstlast[0][0])
            #finito
            #self.history = self.history[firstlast[0][0], :]

        return index_of_activation, index_of_deactivation

<<<<<<< HEAD
    def set_up_map(self, buffer=.1, delta_lat=None, **kwargs):
        """Generate Basemap instance on which trajectories are plotted."""
=======
    def set_up_map(self, corners=None, buffer=.1, delta_lat=None, **kwargs):
        """Generate Basemap instance on which trajectories are plotted.

           provide corners=[lonmin, lonmax, latmin, latmax] for specific map selection"""

>>>>>>> d65832fe
        try:  # Clear any existing figure instances
            plt.close()
        except:
            pass

        lons, lats = self.get_lonlats()

        # Initialise map
        if corners==None:
            lonmin = np.nanmin(lons) - buffer*2
            lonmax = np.nanmax(lons) + buffer*2
            latmin = np.nanmin(lats) - buffer
            latmax = np.nanmax(lats) + buffer
        else:
            lonmin = corners[0]
            lonmax = corners[1]
            latmin = corners[2]
            latmax = corners[3]

        if 'basemap_landmask' in self.readers and buffer == .1 and corners == None:
            # Using an eventual Basemap already used to check stranding
            map = self.readers['basemap_landmask'].map
            plt.figure(0, figsize=self.readers['basemap_landmask'].figsize)
            ax = plt.axes([.05, .05, .85, .9])
        else:
            # Otherwise create a new Basemap covering the elements
            ## Calculate aspect ratio, to minimise whitespace on figures
            ## Drawback is that empty figure is created in interactive mode
            meanlat = (latmin + latmax)/2
            aspect_ratio = \
                np.float(latmax-latmin) / (np.float(lonmax-lonmin))
            aspect_ratio = aspect_ratio / np.cos(np.radians(meanlat))
            if aspect_ratio > 1:
                plt.figure(0, figsize=(10./aspect_ratio, 10.))
            else:
                plt.figure(0, figsize=(11., 11.*aspect_ratio))
            #ax = plt.axes([.05,.05,.85,.9])
            ax = plt.axes([.05, .08, .85, .9])  # When colorbar below
            map = Basemap(lonmin, latmin, lonmax, latmax,
                          resolution=
                            self.get_config('general:basemap_resolution'),
                          projection='merc', area_thresh=0)

        map.drawcoastlines(color='gray')
        map.fillcontinents(color='#ddaa99')
        if delta_lat is None:
            # Adjusting spacing of lon-lat lines dynamically
            latspan = map.latmax - map.latmin
            if latspan > 20:
                delta_lat = 2
            elif latspan > 10 and latspan <= 20:
                delta_lat = 1
            elif latspan > 1 and latspan <= 10:
                delta_lat = .5
            elif latspan > .2 and latspan <= 1:
                delta_lat = .1
            else:
                delta_lat = .01
            lonspan = map.lonmax - map.lonmin
            if lonspan > 20:
                delta_lon = 4
            elif lonspan > 10 and lonspan <= 20:
                delta_lon = 2
            elif lonspan > 3 and lonspan <= 10:
                delta_lon = 1
            elif lonspan > 1 and lonspan <= 3:
                delta_lon = .5
            elif lonspan > .2 and lonspan <= 1:
                delta_lon = .1
            else:
                delta_lon = .02
        if delta_lat != 0:
            map.drawmeridians(np.arange(np.floor(map.lonmin),
                                        np.ceil(map.lonmax), delta_lon),
                              labels=[0, 0, 0, 1])
            try:
                map.drawparallels(np.arange(np.floor(map.latmin),
                                            np.ceil(map.latmax), delta_lat),
                                  labels=[0, 1, 1, 0])
            except:
                logging.info('Drawing of parallels failed due to bug in '
                             'matplotlib, can be fixed as explained here: '
                'https://sourceforge.net/p/matplotlib/mailman/message/28461289/')
                map.drawparallels(np.arange(np.floor(map.latmin),
                                            np.ceil(map.latmax), 1),
                                  labels=[0, 1, 1, 0])
        x, y = map(lons.copy(), lats.copy())

        try:
            firstlast = np.ma.notmasked_edges(x, axis=1)
            index_of_first = firstlast[0][1]
            index_of_last = firstlast[1][1]
        except:
            index_of_last = 0

        try:  # Activate figure zooming
            mng = plt.get_current_fig_manager()
            mng.toolbar.zoom()
        except:
            pass

        try:  # Maximise figure window size
            mng.resize(*mng.window.maxsize())
        except:
            pass

        return map, plt, x, y, index_of_first, index_of_last

    def zoom_map(self, buffer=0.2,
                 lonmin=None, lonmax=None, latmin=None, latmax=None):
        """Zoom Basemap to defined limits, or defined buffer in degrees"""

        if lonmin is None:
            lons, lats = self.get_lonlats()
            lonmin = lons.min() - buffer*2
            lonmax = lons.max() + buffer*2
            latmin = lats.min() - buffer
            latmax = lats.max() + buffer

        logging.info('Zooming basemap to (%s to %s E), (%s to %s N)' %
                     (lonmin, lonmax, latmin, latmax) )
        if 'basemap_landmask' in self.readers:
            self.readers['basemap_landmask'].map_orig = \
                self.readers['basemap_landmask'].map
        else:
            raise ValueError('No basemap readers added.')
        map = Basemap(lonmin, latmin, lonmax, latmax,
                      resolution=None, projection='merc')
        map_orig = self.readers['basemap_landmask'].map_orig  # pointer

        # Find Basemap offset between new and old maps
        xo, yo = map(lonmin, latmin, inverse=False)
        xoo, yoo = map_orig(lonmin, latmin, inverse=False)
        xoff = xoo-xo
        yoff = yoo-yo

        # Copy polygons and adjust for offsets
        map.coastpolygons = [
            (tuple(np.subtract(pol[0], xoff)),
            tuple(np.subtract(pol[1], yoff))) for pol in
            map_orig.coastpolygons]

        coastsegs_new = []
        for c in map_orig.coastsegs:
            xc, yc = list(zip(*c))
            newxc = tuple(xce - xoff for xce in xc)
            newyc = tuple(yce - yoff for yce in yc)
            coastsegs_new.append(list(zip(newxc, newyc)))
        map.coastsegs = coastsegs_new

        map.coastpolygontypes = map_orig.coastpolygontypes
        #map.landpolygons = map_orig.landpolygons
        #map.lakepolygons = map_orig.lakepolygons
        #map.boundarylons = map_orig.boundarylons
        map.resolution = map_orig.resolution

        self.readers['basemap_landmask'].map = map

    def get_lonlats(self):
        if hasattr(self, 'history'):
            lons = self.history['lon']
            lats = self.history['lat']
        else:
            if self.steps_output > 0:
                lons = np.ma.array(np.reshape(self.elements.lon, (1, -1))).T
                lats = np.ma.array(np.reshape(self.elements.lat, (1, -1))).T
            else:
                lons = np.ma.array(
                    np.reshape(self.elements_scheduled.lon, (1, -1))).T
                lats = np.ma.array(
                    np.reshape(self.elements_scheduled.lat, (1, -1))).T
        return lons, lats

    def animation(self, buffer=.2, corners=None, filename=None, compare=None,
                  background=None, vmin=None, vmax=None, drifter=None,
                  skip=5, scale=10, color=False, clabel=None,
                  colorbar=True, cmap=None, density=False, show_elements=True,
                  show_trajectories=False,
                  density_pixelsize_m=1000, unitfactor=1, lcs=None,
                  surface_only=False, markersize=20,
                  legend=None, legend_loc='best', fps=10):
        """Animate last run."""

        if self.num_elements_total() == 0:
            raise ValueError('Please run simulation before animating')

        start_time = datetime.now()
        if cmap is None:
            cmap = 'jet'
        if isinstance(cmap, basestring):
            cmap = matplotlib.cm.get_cmap(cmap)

        if color is False and background is None and lcs is None and density is False:
            colorbar = False

        if isinstance(density, basestring):
            # Density field is weighted by this variable
            # TODO: not yet implemented!
            density_weight = density
            density = True
        else:
            if density is True:
                density_weight = None

        def plot_timestep(i):
            """Sub function needed for matplotlib animation."""
            ax.set_title(times[i])
            if background is not None:
                map_x, map_y, scalar, u_component, v_component = \
                    self.get_map_background(map, background,
                                            time=times[i])
                map.pcolormesh(map_x, map_y, scalar, alpha=1,
                               vmin=vmin, vmax=vmax, cmap=cmap)
                if type(background) is list:
                    map.quiver(map_x[::skip, ::skip],
                               map_y[::skip, ::skip],
                               u_component[::skip, ::skip],
                               v_component[::skip, ::skip], scale=scale)

            if lcs is not None:
                map_x, map_y = map(lcs['lon'], lcs['lat'])
                map.pcolormesh(
                    map_x, map_y, lcs['ALCS'][i,:,:], alpha=1,
                    vmin=vmin, vmax=vmax, cmap=cmap)

            if density is True:
                # Update density plot
                pm.set_array(H[i,:,:].ravel())

            # Move points
            if show_elements is True:
                points.set_offsets(np.c_[x[range(x.shape[0]), i],
                                         y[range(x.shape[0]), i]])
                points_deactivated.set_offsets(np.c_[
                    x_deactive[index_of_last_deactivated < i],
                    y_deactive[index_of_last_deactivated < i]])
                if color is not False:  # Update colors
                    points.set_array(colorarray[:, i])
                    if isinstance(color, basestring):
                        points_deactivated.set_array(
                            colorarray_deactivated[
                                index_of_last_deactivated < i])

            if drifter is not None:
                from bisect import bisect_left
                ind = np.max(
                    (0, bisect_left(drifter['time'], times[i]) - 1))
                if i < 1 or i >= len(times)-1 or \
                        drifter['time'][ind] < times[i-1] or \
                        drifter['time'][ind] > times[i+1]:
                    # Do not show when outside time interval
                    drifter_pos.set_offsets([])
                else:
                    drifter_pos.set_offsets(
                        np.c_[drifter['x'][ind], drifter['y'][ind]])

# <<<<<<< HEAD
#             if compare is not None:
#                 for cd in compare_list:
#                     cd['points_other'].set_offsets(np.c_[
#                         cd['x_other'][range(cd['x_other'].shape[0]), i],
#                         cd['y_other'][range(cd['x_other'].shape[0]), i]])
#                     cd['points_other_deactivated'].set_offsets(np.c_[
#                         cd['x_other_deactive'][
#                             cd['index_of_last_deactivated_other'] < i],
#                         cd['y_other_deactive'][
#                             cd['index_of_last_deactivated_other'] < i]])
#                 return points, cd['points_other']
#             else:
#                 return points
        
# =======
            if show_elements is True:
                if compare is not None:
                    for cd in compare_list:
                        cd['points_other'].set_offsets(np.c_[
                            cd['x_other'][range(cd['x_other'].shape[0]), i],
                            cd['y_other'][range(cd['x_other'].shape[0]), i]])
                        cd['points_other_deactivated'].set_offsets(np.c_[
                            cd['x_other_deactive'][
                                cd['index_of_last_deactivated_other'] < i],
                            cd['y_other_deactive'][
                                cd['index_of_last_deactivated_other'] < i]])
                    return points, cd['points_other']
                else:
                    return points

# >>>>>>> upstream/master
        # Find map coordinates and plot points with empty data
        map, plt, x, y, index_of_first, index_of_last = \
            self.set_up_map(buffer=buffer,corners=corners)
        ax = plt.gcf().gca()
        if surface_only is True:
            z = self.get_property('z')[0].T
            x[z<0] = np.nan
            y[z<0] = np.nan

        if show_trajectories is True:
            map.plot(x.T, y.T, color='gray', alpha=.1)

        if color is not False:
            if isinstance(color, basestring):
                colorarray = self.get_property(color)[0].T
                colorarray = colorarray*unitfactor
                colorarray_deactivated = \
                    getattr(self.elements_deactivated, color)
            else:
                colorarray = color
            if vmin is None:
                vmin = colorarray.min()
                vmax = colorarray.max()

        if background is not None:
            map_x, map_y, scalar, u_component, v_component = \
                self.get_map_background(map, background,
                                        time=self.start_time)
            bg = map.pcolormesh(map_x, map_y, scalar, alpha=1,
                                vmin=vmin, vmax=vmax, cmap=cmap)

        if lcs is not None:
            if vmin is None:
                vmin = lcs['ALCS'].min()
                vmax = lcs['ALCS'].max()
            map_x, map_y = map(lcs['lon'], lcs['lat'])
            lcsh = map.pcolormesh(map_x, map_y, lcs['ALCS'][0,:,:],
                                  vmin=vmin, vmax=vmax, cmap=cmap)

        times = self.get_time_array()[0]
        index_of_last_deactivated = \
            index_of_last[self.elements_deactivated.ID-1]
        if legend is None:
            legend = ['']

        if color is False:
            c = 'k'
        else:
            c = []
        points = map.scatter([], [], c=c, zorder=10,
                             edgecolor='', cmap=cmap, s=markersize,
                             vmin=vmin, vmax=vmax, label=legend[0])
        # Plot deactivated elements, with transparency
        points_deactivated = map.scatter([], [], color=c, zorder=9,
                                         vmin=vmin, vmax=vmax, s=markersize,
                                         edgecolor='', alpha=.3)
        x_deactive, y_deactive = map(self.elements_deactivated.lon,
                                     self.elements_deactivated.lat)

        if compare is not None:
            compare_list = self._get_comparison_xy_for_plots(
                                map, compare)

            for cn, cd in enumerate(compare_list):
                if legend != ['']:
                    legstr = legend[cn+1]
                else:
                    legstr = None
                cd['points_other'] = \
                    map.scatter([], [], color=
                                self.plot_comparison_colors[cn],
                                s=markersize,
                                label=legstr, zorder=10)
                # Plot deactivated elements, with transparency
                cd['points_other_deactivated'] = \
                    map.scatter([], [], alpha=.3, zorder=9, color=
                                self.plot_comparison_colors[cn],
                                s=markersize)

            if legend != ['', '']:
                plt.legend(markerscale=2, loc=legend_loc)

        if density is True:
            cmap.set_under('w')
            H, H_submerged, H_stranded, lon_array, lat_array = \
                self.get_density_array(pixelsize_m=density_pixelsize_m,
                                       weight=density_weight)
            H = H + H_submerged + H_stranded
            lat_array, lon_array = np.meshgrid(lat_array, lon_array)
            pm = map.pcolormesh(lon_array, lat_array, H[0,:,:],
                                latlon=True, vmin=0.1, vmax=vmax, cmap=cmap)

        if drifter is not None:
            drifter['x'], drifter['y'] = map(drifter['lon'], drifter['lat'])
            #map.plot(drifter['x'], drifter['y'])
            drifter_pos = map.scatter([], [], color='r',
                                      zorder=15, label='Drifter')

        anim = animation.FuncAnimation(
            plt.gcf(), plot_timestep, blit=False,
            frames=x.shape[1], interval=50)

        if colorbar is True:
            if color is not False:
                if isinstance(color, basestring) or clabel is not None:
                    if clabel is None:
                        clabel = color
                item = points
            elif density is not False:
                item = pm
                if clabel is None:
                    clabel = 'density'
            elif lcs is not None:
                item = lcsh
                if clabel is None:
                    clabel = 'LCS'
            elif background is not None:
                #cb = plt.colorbar()
                item = bg
                if clabel is None:
                    clabel = 'density'

            cb = map.colorbar(item, label=clabel, location='bottom',
                              size='3%', pad='5%')
            cb.set_alpha(1)
            cb.draw_all()

        if filename is not None:
            self._save_animation(anim, filename, fps)
            logging.debug('Time to make animation: %s' %
                          (datetime.now()-start_time))
        else:
            try:
                plt.show()
            except AttributeError:
                pass

    def animation_profile(self, filename=None, compare=None,
                          legend=['', ''], markersize=5, fps=20):
        """Animate vertical profile of the last run."""

        def plot_timestep(i):
            """Sub function needed for matplotlib animation."""
            #plt.gcf().gca().set_title(str(i))
            ax.set_title(times[i])
            points.set_data(x[range(x.shape[0]), i],
                            z[range(x.shape[0]), i])
            points_deactivated.set_data(
                x_deactive[index_of_last_deactivated < i],
                z_deactive[index_of_last_deactivated < i])

            if compare is not None:
                points_other.set_data(x_other[range(x_other.shape[0]), i],
                                      z_other[range(x_other.shape[0]), i])
                points_other_deactivated.set_data(
                    x_other_deactive[index_of_last_deactivated_other < i],
                    z_other_deactive[index_of_last_deactivated_other < i])
                return points, points_other
            else:
                return points

        # Set up plot
        index_of_first, index_of_last = \
            self.index_of_activation_and_deactivation()
        z = self.get_property('z')[0].T
        x = self.get_property('lon')[0].T
        #seafloor_depth = \
        #    -self.get_property('sea_floor_depth_below_sea_level')[0].T
        plt.close()
        fig = plt.figure(figsize=(10, 6.))  # Suitable aspect ratio
        ax = fig.gca()
        plt.xlabel('Longitude [degrees]')
        plt.ylabel('Depth [m]')
        times = self.get_time_array()[0]
        index_of_last_deactivated = \
            index_of_last[self.elements_deactivated.ID-1]
        points = plt.plot([], [], '.k', label=legend[0],
                          markersize=markersize)[0]
        # Plot deactivated elements, with transparency
        points_deactivated = plt.plot([], [], '.k', alpha=.3)[0]
        x_deactive = self.elements_deactivated.lon
        z_deactive = self.elements_deactivated.z

        if compare is not None:
            if type(compare) is str:
                # Other is given as filename
                other = self.__class__(loglevel=0)
                other.io_import_file(compare)
            else:
                # Other is given as an OpenDrift object
                other = compare
            z_other = other.get_property('z')[0].T
            x_other = self.get_property('lon')[0].T
            points_other = plt.plot(x_other[0, 0], z_other[0, 0], '.r',
                                    label=legend[1],
                                    markersize=markersize)[0]
            # Plot deactivated elements, with transparency
            points_other_deactivated = plt.plot([], [], '.r', alpha=.3)[0]
            x_other_deactive = other.elements_deactivated.lon
            z_other_deactive = other.elements_deactivated.z
            firstlast = np.ma.notmasked_edges(x_other, axis=1)
            index_of_last_other = firstlast[1][1]
            index_of_last_deactivated_other = \
                index_of_last_other[other.elements_deactivated.ID-1]
            xmax = np.maximum(x.max(), x_other.max())
            xmin = np.minimum(x.min(), x_other.min())
            zmax = np.maximum(z.max(), z_other.max())
            zmin = np.minimum(z.min(), z_other.min())
        else:
            xmin = x.min()
            xmax = x.max()
            zmin = z.min()
            zmax = z.max()

        # Set figure limits
        sky = (zmax-zmin)*.1  # Sky height is 10% of water depth
        plt.xlim([xmin, xmax])
        plt.ylim([zmin, sky])
        ax.add_patch(plt.Rectangle((xmin, 0), xmax-xmin, sky,
                     color='lightsteelblue'))
        ax.add_patch(plt.Rectangle((xmin, zmin), xmax-xmin,
                     -zmin, color='cornflowerblue'))

        if legend != ['', '']:
            plt.legend(loc=4)

        anim = animation.FuncAnimation(plt.gcf(), plot_timestep, blit=False,
                                       frames=x.shape[1], interval=150)

        if filename is not None:
            self._save_animation(anim, filename, fps)
        else:
            try:
                plt.show()
            except AttributeError:
                pass

    def _get_comparison_xy_for_plots(self, map, compare):
        if not type(compare) is list:
            compare = [compare]
        compare_list = [{}]*len(compare)
        for cn, comp in enumerate(compare):
            compare_list[cn] = {}
            cd = compare_list[cn]  # pointer to dict with data
            if type(comp) is str:
                # Other is given as filename
                other = self.__class__(loglevel=0)
                other.io_import_file(comp)
            else:
                # Other is given as an OpenDrift object
                other = comp

            # Find map coordinates of comparison simulations
            cd['x_other'], cd['y_other'] = \
                map(other.history['lon'].copy(), other.history['lat'].copy())
            cd['x_other_deactive'], cd['y_other_deactive'] = \
                map(other.elements_deactivated.lon.copy(),
                    other.elements_deactivated.lat.copy())
            cd['firstlast'] = np.ma.notmasked_edges(
                cd['x_other'], axis=1)
            cd['index_of_last_other'] = cd['firstlast'][1][1]
            cd['index_of_last_deactivated_other'] = \
                cd['index_of_last_other'][other.elements_deactivated.ID-1]

        return compare_list

    def plot(self, background=None, buffer=.2, corners=None, linecolor=None, filename=None,
             show=True, vmin=None, vmax=None, compare=None, cmap='jet',
             lvmin=None, lvmax=None, skip=2, scale=10, show_scalar=True,
             contourlines=False, trajectory_dict=None, colorbar=True,
             linewidth=1, lcs=None, show_particles=True,
             density_pixelsize_m=1000,
             surface_color=None, submerged_color=None, markersize=20,
             title='auto', legend=True, legend_loc='best', **kwargs):
        """Basic built-in plotting function intended for developing/debugging.

        Plots trajectories of all particles.
        Positions marked with colored stars:
        - green: all start positions
        - red: deactivated particles
        - blue: particles still active at end of simulation

        Requires availability of Basemap.

        Arguments:
            background: string, name of variable (standard_name) which will
                be plotted as background of trajectories, provided that it
                can be read with one of the available readers.
            buffer: float; spatial buffer of plot in degrees of
                longitude/latitude around particle collection.
            background: name of variable to be plotted as background field.
                        Use two element list for vector fields, e.g.
                        ['x_wind', 'y_wind']
            vmin, vmax: minimum and maximum values for colors of background.
            linecolor: name of variable to be used for coloring trajectories.
            lvmin, lvmax: minimum and maximum values for colors of trajectories.
        """

        if self.num_elements_total() == 0:
            raise ValueError('Please run simulation before plotting')

        start_time = datetime.now()
        map, plt, x, y, index_of_first, index_of_last = \
<<<<<<< HEAD
            self.set_up_map(buffer=buffer, **kwargs)
        
=======
            self.set_up_map(buffer=buffer,corners=corners, **kwargs)

>>>>>>> d65832fe
        # The more elements, the more transparent we make the lines
        min_alpha = 0.1
        max_elements = 5000.0
        alpha = min_alpha**(2*(self.num_elements_total()-1)/(max_elements-1))
        alpha = np.max((min_alpha, alpha))
        if legend is False:
            legend = None
        if hasattr(self, 'history') and linewidth != 0:
            # Plot trajectories
            if linecolor is None:
                if compare is not None and legend is not None:
                    if legend is True:
                        if hasattr(compare, 'len'):
                            numleg = len(compare)
                        else:
                            numleg = 2
                        legend = ['Simulation %d' % (i+1) for i in
                                  range(numleg)]
                    map.plot(x.T[:,0], y.T[:,0], color='gray', alpha=alpha, label=legend[0], linewidth=linewidth)
                    map.plot(x.T, y.T, color='gray', alpha=alpha, label='_nolegend_', linewidth=linewidth)
                else:
                    map.plot(x.T, y.T, color='gray', alpha=alpha, linewidth=linewidth)
            else:
                # Color lines according to given parameter
                try:
                    if isinstance(linecolor, basestring):
                        param = self.history[linecolor]
                    else:
                        param = linecolor
                except:
                    raise ValueError(
                        'Available parameters to be used for linecolors: ' +
                        str(self.history.dtype.fields))
                from matplotlib.collections import LineCollection
                for i in range(x.shape[0]):
                    vind = np.arange(index_of_first[i], index_of_last[i] + 1)
                    points = np.array(
                        [x[i, vind].T, y[i, vind].T]).T.reshape(-1, 1, 2)
                    segments = np.concatenate([points[:-1], points[1:]],
                                              axis=1)
                    if lvmin is None:
                        lvmin = param.min()
                        lvmax = param.max()
                    lc = LineCollection(segments,
                                        cmap=plt.get_cmap('Spectral'),
                                        norm=plt.Normalize(lvmin, lvmax))
                    #lc.set_linewidth(3)
                    lc.set_array(param.T[vind, i])
                    plt.gca().add_collection(lc)
                #axcb = map.colorbar(lc, location='bottom', pad='5%')
                axcb = map.colorbar(lc, location='bottom', pad='1%')
                try:  # Add unit to colorbar if available
                    colorbarstring = linecolor + '  [%s]' % \
                        (self.history_metadata[linecolor]['units'])
                except:
                    colorbarstring = linecolor
                #axcb.set_label(colorbarstring)
                axcb.set_label(colorbarstring, size=14)
                axcb.ax.tick_params(labelsize=14)

        if compare is None:
            label_initial = 'initial (%i)' % x.shape[0]
            label_active = 'active (%i)' % (x.shape[0] - self.num_elements_deactivated())
            color_initial = self.status_colors['initial']
            color_active = self.status_colors['active']
        else:
            label_initial = None
            label_active = None
            color_initial = 'gray'
            color_active = 'gray'

        map.scatter(x[range(x.shape[0]), index_of_first],
                    y[range(x.shape[0]), index_of_first], s=markersize,
                    zorder=10, edgecolor='k', linewidths=.2,
                    color=color_initial, label=label_initial)
        if surface_color is not None:
            color_active = surface_color
            label_active = 'surface'
        map.scatter(x[range(x.shape[0]), index_of_last],
                    y[range(x.shape[0]), index_of_last], s=markersize,
                    zorder=3, edgecolor='k', linewidths=.2,
                    color=color_active, label=label_active)
        #if submerged_color is not None:
        #    map.scatter(x[range(x.shape[0]), index_of_last],
        #                y[range(x.shape[0]), index_of_last], s=markersize,
        #                zorder=3, edgecolor='k', linewidths=.2,
        #                color=submerged_color, label='submerged')

        x_deactivated, y_deactivated = map(self.elements_deactivated.lon,
                                           self.elements_deactivated.lat)
        # Plot deactivated elements, labeled by deactivation reason
        for statusnum, status in enumerate(self.status_categories):
            if status == 'active':
                continue  # plotted above
            if status not in self.status_colors:
                # If no color specified, pick an unused one
                for color in ['red', 'blue', 'green', 'black', 'gray',
                              'cyan', 'DarkSeaGreen', 'brown']:
                    if color not in self.status_colors.values():
                        self.status_colors[status] = color
                        break
            indices = np.where(self.elements_deactivated.status == statusnum)
            if len(indices[0]) > 0:
                if (status == 'seeded_on_land' or
                    status == 'seeded_at_nodata_position'):
                    zorder = 11
                else:
                    zorder = 3
                if compare is not None:
                    legstr = None
                else:
                    legstr = '%s (%i)' % (status, len(indices[0]))
                if compare is None:
                    color_status = self.status_colors[status]
                else:
                    color_status = 'gray'
                map.scatter(x_deactivated[indices], y_deactivated[indices],
                            s=markersize,
                            zorder=zorder, edgecolor='k', linewidths=.1,
                            color=color_status, label=legstr)
        if show_particles is True:
            map.scatter(x[range(x.shape[0]), index_of_first],
                        y[range(x.shape[0]), index_of_first],
                        s=markersize,
                        zorder=10, edgecolor='k', linewidths=.2,
                        color=color_initial, label=label_initial)
            if surface_color is not None:
                color_active = surface_color
                label_active = 'surface'
            map.scatter(x[range(x.shape[0]), index_of_last],
                        y[range(x.shape[0]), index_of_last], s=markersize,
                        zorder=3, edgecolor='k', linewidths=.2,
                        color=color_active, label=label_active)
            #if submerged_color is not None:
            #    map.scatter(x[range(x.shape[0]), index_of_last],
            #                y[range(x.shape[0]), index_of_last], s=markersize,
            #                zorder=3, edgecolor='k', linewidths=.2,
            #                color=submerged_color, label='submerged')

            x_deactivated, y_deactivated = map(self.elements_deactivated.lon,
                                               self.elements_deactivated.lat)
            # Plot deactivated elements, labeled by deactivation reason
            for statusnum, status in enumerate(self.status_categories):
                if status == 'active':
                    continue  # plotted above
                if status not in self.status_colors:
                    # If no color specified, pick an unused one
                    for color in ['red', 'blue', 'green', 'black', 'gray',
                                  'cyan', 'DarkSeaGreen', 'brown']:
                        if color not in self.status_colors.values():
                            self.status_colors[status] = color
                            break
                indices = np.where(self.elements_deactivated.status == statusnum)
                if len(indices[0]) > 0:
                    if (status == 'seeded_on_land' or
                        status == 'seeded_at_nodata_position'):
                        zorder = 11
                    else:
                        zorder = 3
                    if compare is not None:
                        legstr = None
                    else:
                        legstr = '%s (%i)' % (status, len(indices[0]))
                    if compare is None:
                        color_status = self.status_colors[status]
                    else:
                        color_status = 'gray'
                    map.scatter(x_deactivated[indices], y_deactivated[indices],
                                s=markersize,
                                zorder=zorder, edgecolor='k', linewidths=.1,
                                color=color_status, label=legstr)
                    
        if compare is not None:
            cd = self._get_comparison_xy_for_plots(map, compare)
            for i, c in enumerate(cd):
                if legend != None:
                    legstr = legend[i+1]
                else:
                    legstr = None
                map.plot(c['x_other'].T[:,0], c['y_other'].T[:,0], self.plot_comparison_colors[i] + '-', label=legstr, linewidth=linewidth)
                map.plot(c['x_other'].T, c['y_other'].T, self.plot_comparison_colors[i] + '-', label='_nolegend_', linewidth=linewidth)
                map.scatter(c['x_other'][range(c['x_other'].shape[0]), c['index_of_last_other']],
                    c['y_other'][range(c['y_other'].shape[0]), c['index_of_last_other']],
                    s=markersize,
                    zorder=3, edgecolor='k', linewidths=.2,
                    color=self.plot_comparison_colors[i])

        try:
            if legend is not None:# and compare is None:
                plt.legend(loc=legend_loc, markerscale=2)
        except Exception as e:
            logging.warning('Cannot plot legend, due to bug in matplotlib:')
            logging.warning(traceback.format_exc())

        if background is not None:
            if hasattr(self, 'time'):
                time = self.time - self.time_step_output
            else:
                time = None
            if background == 'residence':
                scalar,lon_res,lat_res = self.get_residence_time(
                    pixelsize_m=density_pixelsize_m)
                scalar[scalar==0] = np.nan
                lon_res, lat_res = np.meshgrid(lon_res[0:-1], lat_res[0:-1])
                lon_res = lon_res.T
                lat_res = lat_res.T
                map_x, map_y = map(lon_res, lat_res, inverse=False)
            else:
                map_x, map_y, scalar, u_component, v_component = \
                    self.get_map_background(map, background, time=time)
                                        #self.time_step_output)

            if show_scalar is True:
                if contourlines is False:
                    scalar = np.ma.masked_invalid(scalar)
                    map.pcolormesh(map_x, map_y, scalar, alpha=1,
                                   vmin=vmin, vmax=vmax, cmap=cmap)
                else:
                    if contourlines is True:
                        CS = map.contour(map_x, map_y, scalar,
                                         colors='gray')
                    else:
                        # contourlines is an array of values
                        CS = map.contour(map_x, map_y, scalar, contourlines,
                                         colors='gray')
                    plt.clabel(CS, fmt='%g')
                if colorbar is True:
                    map.colorbar(location='bottom', pad='5%', size='3%')

            if type(background) is list:
                delta_x = (map_x[1,2] - map_x[1,1])/2.
                delta_y = (map_y[2,1] - map_y[1,1])/2.
                map.quiver(map_x[::skip, ::skip] + delta_x, map_y[::skip, ::skip] + delta_y,
                           u_component[::skip, ::skip],
                           v_component[::skip, ::skip], scale=scale)

        if lcs is not None:
            map_x_lcs, map_y_lcs = map(lcs['lon'], lcs['lat'])
            map.pcolormesh(
                map_x_lcs, map_y_lcs, lcs['ALCS'][0,:,:], alpha=1,
                vmin=vmin, vmax=vmax, cmap=cmap)

        if title is not None:
            if title is 'auto':
                if hasattr(self, 'time'):
                    plt.title(type(self).__name__ + '  %s to %s (%i steps)' %
                              (self.start_time.strftime('%Y-%m-%d %H:%M'),
                               self.time.strftime('%Y-%m-%d %H:%M'),
                               self.steps_output))
                else:
                    plt.title(type(self).__name__ + ' - %i elements seeded at %s' %
                              (self.num_elements_scheduled(),
                               self.elements_scheduled_time[0].strftime(
                               '%Y-%m-%d %H:%M')))
            else:
                plt.title(title)

        if trajectory_dict is not None:
            self._plot_trajectory_dict(map, trajectory_dict)

        #plt.gca().tick_params(labelsize=14)
        
        if filename is not None:
            plt.savefig(filename)
            logging.info('Time to make plot: ' +
                         str(datetime.now() - start_time))
        else:
            if show is True:
                plt.show()

        return map, plt

    def _plot_trajectory_dict(self, map, trajectory_dict):
        '''Plot provided trajectory along with simulated'''
        time = trajectory_dict['time']
        time = np.array(time)
        i = np.where((time>=self.start_time) & (time<=self.time))[0]
        x, y = map(trajectory_dict['lon'][i], trajectory_dict['lat'][i])
        ls = trajectory_dict['linestyle']
        map.plot(x, y, ls, linewidth=2)
        map.plot(x[0], y[0], 'ok')
        map.plot(x[-1], y[-1], 'xk')

    def get_map_background(self, map, background, time=None):
        # Get background field for plotting on map or animation
        if type(background) is list:
            variable = background[0]  # A vector is requested
        else:
            variable = background  # A scalar is requested
        for readerName in self.readers:
            reader = self.readers[readerName]
            if variable in reader.variables:
                if time is None or (time>= reader.start_time
                        and time <= reader.end_time) or (
                        reader.always_valid is True):
                    break
        if time is None:
            if hasattr(self, 'elements_scheduled_time'):
                # Using time of first seeded element
                time = self.elements_scheduled_time[0]
        # Get lat/lons of ny by nx evenly space grid.
        lons, lats = map.makegrid(4, 4)
        reader_x, reader_y = reader.lonlat2xy(lons, lats)
        data = reader.get_variables(
            background, time, reader_x, reader_y, None, block=True)
        reader_x, reader_y = np.meshgrid(data['x'], data['y'])
        if type(background) is list:
            u_component = data[background[0]]
            v_component = data[background[1]]
            scalar = np.sqrt(u_component**2 + v_component**2)
            # NB: rotation not completed!
            u_component, v_component = reader.rotate_vectors(
                reader_x, reader_y, u_component, v_component,
                reader.proj, map.srs)
        else:
            scalar = data[background]
            u_component = v_component = None

        # Shift one pixel for correct plotting
        reader_x = reader_x - reader.delta_x
        reader_y = reader_y - reader.delta_y

        rlons, rlats = reader.xy2lonlat(reader_x, reader_y)
        if rlons.max() > 360:
            rlons = rlons - 360
        map_x, map_y = map(rlons, rlats)

        scalar = np.ma.masked_invalid(scalar)
        if hasattr(reader, 'convolve'):
            from scipy import ndimage
            N = reader.convolve
            if isinstance(N, (int, np.integer)):
                kernel = np.ones((N, N))
                kernel = kernel/kernel.sum()
            else:
                kernel = N
            logging.debug('Convolving variables with kernel: %s' % kernel)
            scalar = ndimage.convolve(
                scalar, kernel, mode='nearest')

        return map_x, map_y, scalar, u_component, v_component

    def get_density_array(self, pixelsize_m, weight=None):
        lon = self.get_property('lon')[0]
        lat = self.get_property('lat')[0]
        times = self.get_time_array()[0]
        deltalat = pixelsize_m/111000.0  # m to degrees
        deltalon = deltalat/np.cos(np.radians((np.nanmin(lat) +
                                               np.nanmax(lat))/2))
        lat_array = np.arange(np.nanmin(lat)-deltalat,
                              np.nanmax(lat)+deltalat, deltalat)
        lon_array = np.arange(np.nanmin(lon)-deltalat,
                              np.nanmax(lon)+deltalon, deltalon)
        bins=(lon_array, lat_array)
        z = self.get_property('z')[0]
        if weight is not None:
            weight_array = self.get_property(weight)[0]

        status = self.get_property('status')[0]
        lon_submerged = lon.copy()
        lat_submerged = lat.copy()
        lon_stranded = lon.copy()
        lat_stranded = lat.copy()
        lon_submerged[z>=0] = 1000
        lat_submerged[z>=0] = 1000
        lon[z<0] = 1000
        lat[z<0] = 1000
        H = np.zeros((len(times), len(lon_array) - 1,
                      len(lat_array) - 1))#.astype(int)
        H_submerged = H.copy()
        H_stranded = H.copy()
        try:
            strandnum = self.status_categories.index('stranded')
            lon_stranded[status!=strandnum] = 1000
            lat_stranded[status!=strandnum] = 1000
            contains_stranded = True
        except ValueError:
            contains_stranded = False

        for i in range(len(times)):
            if weight is not None:
                weights = weight_array[i,:]
            else:
                weights = None
            H[i,:,:], dummy, dummy = \
                np.histogram2d(lon[i,:], lat[i,:],
                               weights=weights, bins=bins)
            H_submerged[i,:,:], dummy, dummy = \
                np.histogram2d(lon_submerged[i,:], lat_submerged[i,:],
                               weights=weights, bins=bins)
            if contains_stranded is True:
                H_stranded[i,:,:], dummy, dummy = \
                np.histogram2d(lon_stranded[i,:], lat_stranded[i,:],
                               weights=weights, bins=bins)

        return H, H_submerged, H_stranded, lon_array, lat_array

    def get_residence_time(self, pixelsize_m):
        H,H_sub, H_str,lon_array,lat_array = \
            self.get_density_array(pixelsize_m)
        residence = np.sum(H, axis=0)
        return residence, lon_array, lat_array

    def write_netcdf_density_map(self, filename, pixelsize_m='auto'):
        '''Write netCDF file with map of particles densities'''

        if pixelsize_m == 'auto':
            lon, lat = self.get_lonlats()
            latspan = lat.max()-lat.min()
            pixelsize_m=30
            if latspan > .05:
                pixelsize_m = 50
            if latspan > .1:
                pixelsize_m = 300
            if latspan > .3:
                pixelsize_m = 500
            if latspan > .7:
                pixelsize_m = 1000
            if latspan > 2:
                pixelsize_m = 2000
            if latspan > 5:
                pixelsize_m = 4000

        H, H_submerged, H_stranded, lon_array, lat_array = \
            self.get_density_array(pixelsize_m)
        lon_array = (lon_array[0:-1] + lon_array[1::])/2
        lat_array = (lat_array[0:-1] + lat_array[1::])/2

        from netCDF4 import Dataset, date2num
        nc = Dataset(filename, 'w')
        nc.createDimension('lon', len(lon_array))
        nc.createDimension('lat', len(lat_array))
        nc.createDimension('time', H.shape[0])
        times = self.get_time_array()[0]
        timestr = 'seconds since 1970-01-01 00:00:00'
        nc.createVariable('time', 'f8', ('time',))
        nc.variables['time'][:] = date2num(times, timestr)
        nc.variables['time'].units = timestr
        nc.variables['time'].standard_name = 'time'
        # Projection
        nc.createVariable('projection_lonlat', 'i8')
        nc.variables['projection_lonlat'].grid_mapping_name = \
            'latitude_longitude'
        nc.variables['projection_lonlat'].earth_radius = 6371229.
        nc.variables['projection_lonlat'].proj4 = \
            '+proj=longlat +a=6371229 +no_defs'
        # Coordinates
        nc.createVariable('lon', 'f8', ('lon',))
        nc.createVariable('lat', 'f8', ('lat',))
        nc.variables['lon'][:] = lon_array
        nc.variables['lon'].long_name = 'longitude'
        nc.variables['lon'].short_name = 'longitude'
        nc.variables['lon'].units = 'degrees_east'
        nc.variables['lat'][:] = lat_array
        nc.variables['lat'].long_name = 'latitude'
        nc.variables['lat'].short_name = 'latitude'
        nc.variables['lat'].units = 'degrees_north'
        # Density
        nc.createVariable('density_surface', 'u1',
                          ('time','lat', 'lon'))
        H = np.swapaxes(H, 1, 2).astype('uint8')
        H = np.ma.masked_where(H==0, H)
        nc.variables['density_surface'][:] = H
        nc.variables['density_surface'].long_name = 'Detection probability'
        nc.variables['density_surface'].grid_mapping = 'projection_lonlat'
        nc.variables['density_surface'].units = '1'
        # Density submerged
        nc.createVariable('density_submerged', 'u1',
                          ('time','lat', 'lon'))
        H_sub = np.swapaxes(H_submerged, 1, 2).astype('uint8')
        H_sub = np.ma.masked_where(H_sub==0, H_sub)
        nc.variables['density_submerged'][:] = H_sub
        nc.variables['density_submerged'].long_name = 'Detection probability submerged'
        nc.variables['density_submerged'].grid_mapping = 'projection_lonlat'
        nc.variables['density_submerged'].units = '1'
        # Density stranded
        nc.createVariable('density_stranded', 'u1',
                          ('time','lat', 'lon'))
        H_stranded = np.swapaxes(H_stranded, 1, 2).astype('uint8')
        H_stranded = np.ma.masked_where(H_stranded==0, H_stranded)
        nc.variables['density_stranded'][:] = H_stranded
        nc.variables['density_stranded'].long_name = 'Detection probability stranded'
        nc.variables['density_stranded'].grid_mapping = 'projection_lonlat'
        nc.variables['density_stranded'].units = '1'

        nc.close()

    def write_geotiff(self, filename, pixelsize_km=.2):
        '''Write one GeoTiff image per timestep.

        filename should contain date identifiers, e.g. 'img_%Y%m%d_%H%M.tif'
        https://docs.python.org/2/library/datetime.html#strftime-and-strptime-behavior
        '''

        try:
            import gdal
            import osr
        except:
            raise ValueError('GDAL is needed to write geotiff images.')
        import matplotlib.pyplot as plt
        driver = gdal.GetDriverByName('GTiff')
        srs = osr.SpatialReference()
        srs.ImportFromEPSG(4326)
        colortable = gdal.ColorTable()
        colortable.SetColorEntry(0,(255,255,255, 0))
        colortable.SetColorEntry(1,(0,0,0, 255))
        colortable.SetColorEntry(2,(255,0,0, 255))
        colortable.SetColorEntry(3,(0,255,0, 255))
        colortable.SetColorEntry(4,(0,0,255, 255))

        lon = self.get_property('lon')[0]
        lat = self.get_property('lat')[0]
        status = self.get_property('status')[0]
        times = self.get_time_array()[0]
        deltalat = pixelsize_km/111.0  # km to degrees
        deltalon = deltalat/np.cos(np.radians((lat.min() + lat.max())/2))
        lat_array = np.arange(lat.min()-deltalat, lat.max()+deltalat, deltalat)
        lon_array = np.arange(lon.min()-deltalat, lon.max()+deltalon, deltalon)
        ilon = (np.round((lon-lon.min())/deltalon)).astype(int)
        ilat = (np.round((lat-lat.min())/deltalat)).astype(int)
        # Setting masked values to zero, for use as indices
        ilon[ilon.mask] = 0
        ilat[ilat.mask] = 0
        status[ilon.mask] = 0
        image = np.zeros((len(times), len(lon_array),
                          len(lat_array))).astype(int)
        geotransform = [lon_array.min(), deltalon, 0,
                        lat_array.max(), 0, -deltalat]
        for i, t in enumerate(times):
            image[i, ilon[i,:], ilat[i,:]] = status[i, :] + 1
            filename_i = t.strftime(filename)
            ds = driver.Create(filename_i, len(lon_array), len(lat_array),
                               1, gdal.GDT_Byte, )
            ds.SetProjection(srs.ExportToWkt())
            ds.SetGeoTransform(geotransform)
            outband=ds.GetRasterBand(1)
            outband.SetNoDataValue(0)
            outband.WriteArray(np.fliplr(image[i, :, :]).transpose())
            outband.SetColorTable(colortable)
            ds = None

    def get_time_array(self):
        """Return a list of output times of last run."""
        td = self.time_step_output
        time_array = [self.start_time + td*i for i in
                      range(self.steps_output)]
        time_array_relative = [td*i for i in range(self.steps_output)]
        return time_array, time_array_relative

    def plot_environment(self, filename=None):
        """Plot mean wind and current velocities of element of last run."""
        x_wind = self.get_property('x_wind')[0]
        y_wind = self.get_property('y_wind')[0]
        wind = np.sqrt(x_wind**2 + y_wind**2)
        x_sea_water_velocity = self.get_property('x_sea_water_velocity')[0]
        y_sea_water_velocity = self.get_property('y_sea_water_velocity')[0]
        current = np.sqrt(x_sea_water_velocity**2 + y_sea_water_velocity**2)
        wind = np.ma.mean(wind, axis=1)
        current = np.ma.mean(current, axis=1)
        time, time_relative = self.get_time_array()
        time = np.array([t.total_seconds()/3600. for t in time_relative])

        fig = plt.figure()
        ax1 = fig.add_subplot(111)
        ax1.plot(time, wind, 'b', label='wind speed')
        ax1.set_ylabel('Wind speed  [m/s]', color='b')
        ax1.set_xlim([0, time[-1]])
        ax1.set_ylim([0, wind.max()])

        ax2 = ax1.twinx()
        ax2.plot(time, current, 'r', label='current speed')
        ax2.set_ylabel('Current speed  [m/s]', color='r')
        ax2.set_xlim([0, time[-1]])
        ax2.set_ylim([0, current.max()])
        for tl in ax1.get_yticklabels():
            tl.set_color('b')
        for tl in ax2.get_yticklabels():
            tl.set_color('r')
        ax1.set_xlabel('Time  [hours]')
        if filename is None:
            plt.show()
        else:
            plt.savefig(filename)

    def plot_property(self, prop, mean=False):
        """Basic function to plot time series of any element properties."""
        import matplotlib.pyplot as plt
        from matplotlib import dates

        hfmt = dates.DateFormatter('%d %b %Y %H:%M')
        plt.close()
        fig = plt.figure()
        ax = fig.gca()
        ax.xaxis.set_major_formatter(hfmt)
        plt.xticks(rotation='vertical')
        times = [self.start_time + n*self.time_step_output
                 for n in range(self.steps_output)]
        data = self.history[prop].T[0:len(times), :]
        if mean is True:  # Taking average over elements
            data = np.mean(data, axis=1)
        plt.plot(times, data)
        plt.title(prop)
        plt.xlabel('Time  [UTC]')
        try:
            plt.ylabel('%s  [%s]' %
                       (prop, self.elements.variables[prop]['units']))
        except:
            plt.ylabel(prop)
        plt.subplots_adjust(bottom=.3)
        plt.grid()
        plt.show()

    def get_property(self, propname):
        """Get property from history, sorted by status."""
        index_of_first, index_of_last = \
            self.index_of_activation_and_deactivation()
        prop = self.history[propname].copy()
        status = self.history['status'].copy()
        j = np.arange(status.shape[1])
        # Fill arrays with last value before deactivation
        for i in range(status.shape[0]):
            status[i, j > index_of_last[i]] = status[i, index_of_last[i]]
            prop[i, j > index_of_last[i]] = prop[i, index_of_last[i]]

        return prop.T, status.T

    def update_positions(self, x_vel, y_vel):
        """Move particles according to given velocity components.

        This method shall account for projection metrics (a distance
        on a map projection does not necessarily correspond to the same
        distance over true ground (not yet implemented).

        Arguments:
            x_vel and v_vel: floats, velocities in m/s of particle along
                             x- and y-axes of the inherit SRS (proj4).
        """

        geod = pyproj.Geod(ellps='WGS84')

        azimuth = np.degrees(np.arctan2(x_vel, y_vel))  # Direction of motion
        velocity = np.sqrt(x_vel**2 + y_vel**2)  # Velocity in m/s

        if not self.proj.crs.is_geographic:  # Need to rotate SRS
            # Calculate x,y from lon,lat
            self.elements.x, self.elements.y = self.lonlat2xy(
                self.elements.lon, self.elements.lat)
            # Calculate azimuth orientation of y-axis at particle locations
            delta_y = 1000  # Using delta of 1000 m to calculate azimuth
            lon2, lat2 = self.xy2lonlat(self.elements.x,
                                        self.elements.y + delta_y)
            azimuth_srs = geod.inv(self.elements.lon, self.elements.lat,
                                   lon2, lat2)[0]
            azimuth = azimuth + azimuth_srs

        # Calculate new positions
        self.elements.lon, self.elements.lat, back_az = geod.fwd(
            self.elements.lon, self.elements.lat,
            azimuth, velocity*self.time_step.total_seconds())

        # Check that new positions are valid
        if (self.elements.lon.min() < -180) or (
                self.elements.lon.min() > 360) or (
                self.elements.lat.min() < -90) or (
                self.elements.lat.max() > 90):
            logging.info('Invalid new coordinates:')
            logging.info(self.elements)
            sys.exit('Quitting')

    def __repr__(self):
        """String representation providing overview of model status."""
        outStr = '===========================\n'
        outStr += 'Model:\t' + type(self).__name__ + \
            '     (OpenDrift version %s)\n' % opendrift.__version__
        outStr += '\t%s active %s particles  (%s deactivated, %s scheduled)\n'\
            % (self.num_elements_active(), self.ElementType.__name__,
               self.num_elements_deactivated(), self.num_elements_scheduled())
        outStr += 'Projection: %s\n' % self.proj4
        variable_groups, reader_groups, missing = self.get_reader_groups()
        outStr += '-------------------\n'
        outStr += 'Environment variables:\n'
        for i, variableGroup in enumerate(variable_groups):
            outStr += '  -----\n'
            readerGroup = reader_groups[i]
            for variable in sorted(variableGroup):
                outStr += '  ' + variable + '\n'
            for i, reader in enumerate(readerGroup):
                outStr += '     ' + str(i+1) + ') ' + reader + '\n'
        if len(self.missing_variables()) > 0:
            outStr += '  -----\n'
            outStr += 'Readers not added for the following variables:\n'
            for variable in sorted(self.missing_variables()):
                outStr += '  ' + variable + '\n'

        lazy_readers = [r for r in self.readers
                            if self.readers[r].is_lazy is True]
        if len(lazy_readers) > 0:
            outStr += '---\nLazy readers:\n'
            for lr in lazy_readers:
                outStr += '  ' + lr + '\n'
        if hasattr(self, 'discarded_readers'):
            outStr += '\nDiscarded readers:\n'
            for dr in self.discarded_readers:
                outStr += '  ' + dr + '\n'
        if hasattr(self, 'time'):
            outStr += '\nTime:\n'
            outStr += '\tStart: %s\n' % (self.start_time)
            outStr += '\tPresent: %s\n' % (self.time)
            if hasattr(self, 'time_step'):
                outStr += '\tCalculation steps: %i * %s - total time: %s\n' % (
                    self.steps_calculation, self.time_step,
                    self.time-self.start_time)
                outStr += '\tOutput steps: %i * %s\n' % (
                    self.steps_output, self.time_step_output)
        if hasattr(self, 'history'):
            outStr += self.performance()
        outStr += '===========================\n'
        return outStr

<<<<<<< HEAD
    def add_halo_readers(self, path='/lustre/storeB/project/copernicus/sea/'):
=======
    def store_message(self, message):
        """Store important messages to be displayed to user at end."""
        if not hasattr(self, 'messages'):
            self.messages = []
        self.messages.append(message)

    def get_messages(self):
        """Report any messages stored during simulation."""

        if hasattr(self, 'messages'):
            return str(self.messages).strip('[]') + '\n'
        else:
            return ''

    def add_halo_readers(self):
>>>>>>> d65832fe
        """Adding some Thredds and file readers in prioritised order"""

        readers = [  # Note that order (priority) is important!
            path + '/romsnorkyst/zdepths1h/NorKyst-800m_ZDEPTHS_his.fc*.nc',
            path + '/romsnordic/zdepths1h/roms_nordic4_ZDEPTHS_hr.fc*.nc',
            path + '/mywavewam4/mywavewam4.fc*.nc',
            'http://thredds.met.no/thredds/dodsC/sea/norkyst800m/1h/aggregate_be',
            'http://thredds.met.no/thredds/dodsC/sea/nordic4km/zdepths1h/aggregate_be',
            'http://thredds.met.no/thredds/dodsC/meps25files/meps_det_pp_2_5km_latest.nc',
            'http://thredds.met.no/thredds/dodsC/atmos/hirlam/hirlam12_be',
            'http://thredds.met.no/thredds/dodsC/sea/mywavewam4/mywavewam4_be']

        self.add_readers_from_list(readers, timeout=5)

    def _save_animation(self, anim, filename, fps):
        logging.info('Saving animation to ' + filename + '...')
        try:
            if filename[-4:] == '.gif':  # GIF
                logging.info('Making animated gif...')
                try:
                    anim.save(filename, fps=fps, writer='imagemagick')
                except:  # For old version of matplotlib
                    anim.save(filename, fps=fps)#, clear_temp=False)
                    os.system('convert -delay %i _tmp*.png %s' %
                            (np.abs(self.time_step_output.total_seconds())/
                             3600.*24., filename))
                    logging.info('Deleting temporary figures...')
                    tmp = glob.glob('_tmp*.png')
                    for tfile in tmp:
                        os.remove(tfile)
            else:  # MP4
                try:
                    try:
                        # For perfect quality, but larger file size
                        #FFwriter=animation.FFMpegWriter(fps=fps, extra_args=['-vcodec', 'libx264'])
                        FFwriter=animation.FFMpegWriter(fps=fps,
                            codec='libx264', bitrate=1800,
                            extra_args=['-profile:v', 'baseline',
                                        '-pix_fmt', 'yuv420p', '-an'])
                        anim.save(filename, writer=FFwriter)
                    except Exception as e:
                        logging.info(e)
                        anim.save(filename, fps=fps, bitrate=1800,
                                  extra_args=['-an',
                                              '-pix_fmt', 'yuv420p'])
                except Exception as e:
                    logging.info(e)
                    anim.save(filename, fps=fps)
                    logging.warning('Animation might not be HTML5 compatible.')

        except Exception as e:
            logging.info('Could not save animation:')
            logging.info(e)
            logging.debug(traceback.format_exc())

    def calculate_ftle(self, reader=None, delta=None,
                       time=None, time_step=None, duration=None,
                       RLCS=True, ALCS=True):

        if reader is None:
            logging.info('No reader provided, using first available:')
            reader = self.readers.items()[0][1]
            logging.info(reader.name)
        import scipy.ndimage as ndimage
        from physics_methods import ftle

        if not isinstance(duration, timedelta):
            duration = timedelta(seconds=duration)

        xs = np.arange(reader.xmin, reader.xmax, delta)
        ys = np.arange(reader.ymin, reader.ymax, delta)
        X, Y = np.meshgrid(xs, ys)
        lons, lats = reader.xy2lonlat(X, Y)

        if time is None:
            time = reader.start_time
        if not isinstance(time, list):
            time = [time]
        # dictionary to hold LCS calculation
        lcs = {'time': time, 'lon': lons, 'lat':lats}
        lcs['RLCS'] = np.zeros((len(time), len(ys), len(xs)))
        lcs['ALCS'] = np.zeros((len(time), len(ys), len(xs)))
        T = np.abs(duration.total_seconds())
        for i, t in enumerate(time):
            logging.info('Calculating LCS for ' + str(t))
            # Forwards
            if RLCS is True:
                self.reset()
                self.seed_elements(lons.ravel(), lats.ravel(),
                                   time=t)
                self.run(duration=duration, time_step=time_step)
                f_x1, f_y1 = reader.lonlat2xy(
                    self.history['lon'].T[-1].reshape(X.shape),
                    self.history['lat'].T[-1].reshape(X.shape))
                lcs['RLCS'][i,:,:] = ftle(f_x1-X, f_y1-Y, delta, T)
            # Backwards
            if ALCS is True:
                self.reset()
                self.seed_elements(lons.ravel(), lats.ravel(),
                                   time=t+duration)
                self.run(duration=duration, time_step=-time_step)
                b_x1, b_y1 = reader.lonlat2xy(
                    self.history['lon'].T[-1].reshape(X.shape),
                    self.history['lat'].T[-1].reshape(X.shape))
                lcs['ALCS'][i,:,:] = ftle(b_x1-X, b_y1-Y, delta, T)

        lcs['RLCS'] = np.ma.masked_invalid(lcs['RLCS'])
        lcs['ALCS'] = np.ma.masked_invalid(lcs['ALCS'])
        # Flipping ALCS left-right. Not sure why this is needed
        lcs['ALCS'] = lcs['ALCS'][:,::-1,::-1]

        return lcs

    def center_of_gravity(self, onlysurface=False):
        """
        calculate center of mass and variance of all elements
        returns  (lon,lat), variance
        where (lon,lat) are the coordinates of the center of mass as
        function of time"""
        #lon,lat = self.get_property('lon')[0], self.get_property('lat')[0]
        lon,lat = self.history['lon'], self.history['lat']
        x,y = self.proj(lon, lat)
        if onlysurface==True:
            z = self.history['z']
            submerged = z < 0
            x = np.ma.array(x, mask=submerged)
            y = np.ma.array(y, mask=submerged)
        # center of gravity:
        x_m, y_m = np.ma.mean(x, axis=0), np.ma.mean(y, axis=0)
        center =  self.proj(x_m, y_m, inverse=True)
        one = np.ones_like(x)
        # variance:
        variance = np.ma.mean((x-x_m*one)**2 + (y-y_m*one)**2, axis=0)

        return center,variance


    def reset(self):
        """Preparing OpenDrift object for new run"""
        if not hasattr(self, 'start_time'):
            logging.info('Nothing to reset')
            return

        for attr in ['start_time', 'history', 'elements']:
            if hasattr(self, attr):
                delattr(self, attr)
        #del self.start_time
        #del self.history
        #del self.elements
        self.elements_deactivated = self.ElementType()  # Empty array
        self.elements = self.ElementType()  # Empty array
<|MERGE_RESOLUTION|>--- conflicted
+++ resolved
@@ -2406,16 +2406,11 @@
 
         return index_of_activation, index_of_deactivation
 
-<<<<<<< HEAD
-    def set_up_map(self, buffer=.1, delta_lat=None, **kwargs):
-        """Generate Basemap instance on which trajectories are plotted."""
-=======
     def set_up_map(self, corners=None, buffer=.1, delta_lat=None, **kwargs):
         """Generate Basemap instance on which trajectories are plotted.
 
            provide corners=[lonmin, lonmax, latmin, latmax] for specific map selection"""
 
->>>>>>> d65832fe
         try:  # Clear any existing figure instances
             plt.close()
         except:
@@ -3007,13 +3002,8 @@
 
         start_time = datetime.now()
         map, plt, x, y, index_of_first, index_of_last = \
-<<<<<<< HEAD
-            self.set_up_map(buffer=buffer, **kwargs)
-        
-=======
             self.set_up_map(buffer=buffer,corners=corners, **kwargs)
 
->>>>>>> d65832fe
         # The more elements, the more transparent we make the lines
         min_alpha = 0.1
         max_elements = 5000.0
@@ -3733,9 +3723,7 @@
         outStr += '===========================\n'
         return outStr
 
-<<<<<<< HEAD
-    def add_halo_readers(self, path='/lustre/storeB/project/copernicus/sea/'):
-=======
+
     def store_message(self, message):
         """Store important messages to be displayed to user at end."""
         if not hasattr(self, 'messages'):
@@ -3751,7 +3739,7 @@
             return ''
 
     def add_halo_readers(self):
->>>>>>> d65832fe
+
         """Adding some Thredds and file readers in prioritised order"""
 
         readers = [  # Note that order (priority) is important!
