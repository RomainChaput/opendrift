--- conflicted
+++ resolved
@@ -330,15 +330,10 @@
                 if len(matches) > 0:
                     matches.sort()
                     suggestion = '\nDid you mean any of these?\n%s' % str(matches)
-<<<<<<< HEAD
             else:
                 suggestion = ''
             # raise ValueError('Wrong configuration:\n\t%s = %s%s' % (s, ds[s], suggestion))
-=======
-                else:
-                    suggestion = ''
-                raise ValueError('Wrong configuration:\n\t%s = %s%s' % (s, ds[s], suggestion))
->>>>>>> e0a9dffa
+
 
     def _config_hash_to_dict(self, hashstring):
         """Return configobj-dict from section:section:key format"""
