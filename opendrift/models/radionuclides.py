# This file is part of OpenDrift.
#
# OpenDrift is free software: you can redistribute it and/or modify
# it under the terms of the GNU General Public License as published by
# the Free Software Foundation, version 2
#
# OpenDrift is distributed in the hope that it will be useful,
# but WITHOUT ANY WARRANTY; without even the implied warranty of
# MERCHANTABILITY or FITNESS FOR A PARTICULAR PURPOSE.  See the
# GNU General Public License for more details.
#
# You should have received a copy of the GNU General Public License
# along with OpenDrift.  If not, see <https://www.gnu.org/licenses/>.
#
# Copyright 2015, Magne Simonsen, MET Norway

import numpy as np

from opendrift.models.oceandrift import OceanDrift, Lagrangian3DArray
import pyproj

# Defining the radionuclide element properties
class Radionuclide(Lagrangian3DArray):
    """Extending Lagrangian3DArray with specific properties for radionuclides
    """

    variables = Lagrangian3DArray.add_variables([
        ('diameter', {'dtype': np.float32,
                      'units': 'm',
                      'default': 0.}),
        ('neutral_buoyancy_salinity', {'dtype': np.float32,
                                       'units': '[]',
                                       'default': 31.25}),  # for NEA Cod
        ('density', {'dtype': np.float32,
                     'units': 'kg/m^3',
                     'default': 2650.}),  # Mineral particles
        ('specie', {'dtype': np.int32,
                    'units': '',
                    'default': 0}),
#         ('transfer_rates1D', {'dtype':np.array(3, dtype=np.float32),
#                     'units': '1/s',
#                     'default': 0.})
        ('LMM_fraction', {'dtype':np.float32,
                          'units':'',
                          'default':0,
                          'seed':False}),
        ('particle_fraction', {'dtype':np.float32,
                          'units':'',
                          'default':0,
                          'seed':False})
        ])


class RadionuclideDrift(OceanDrift):
    """Radionuclide particle trajectory model based on the OpenDrift framework.

        Developed at MET Norway

        Generic module for particles that are subject to vertical turbulent
        mixing with the possibility for positive or negative buoyancy

        Particles could be e.g. oil droplets, plankton, or sediments

        Radionuclide functionality include interactions with solid matter
        (particles and sediments) through transformation processes, implemented
        with stochastic approach for speciation.

        Under construction.
    """

    ElementType = Radionuclide

    required_variables = {
        'x_sea_water_velocity': {'fallback': None},
        'y_sea_water_velocity': {'fallback': None},
        'x_wind': {'fallback': 0},
        'y_wind': {'fallback': 0},
        'land_binary_mask': {'fallback': None},
        'sea_floor_depth_below_sea_level': {'fallback': None},
        'ocean_vertical_diffusivity': {'fallback': 0.0001, 'profiles': True},
        'sea_water_temperature': {'fallback': 10, 'profiles': True},
        'sea_water_salinity': {'fallback': 34, 'profiles': True},
        'surface_downward_x_stress': {'fallback': 0},
        'surface_downward_y_stress': {'fallback': 0},
        'turbulent_kinetic_energy': {'fallback': 0},
        'turbulent_generic_length_scale': {'fallback': 0},
        'upward_sea_water_velocity': {'fallback': 0},
        'conc3': {'fallback': 1.e-3},
        }

    # The depth range (in m) which profiles shall cover
    required_profiles_z_range = [-20, 0]


    def specie_num2name(self,num):
        return self.name_species[num]

    def specie_name2num(self,name):
        num = self.name_species.index(name)
        return num

    def __init__(self, *args, **kwargs):

        # Calling general constructor of parent class
        super(RadionuclideDrift, self).__init__(*args, **kwargs)

        # TODO: descriptions and units must be added in config setting below
        self._add_config({
            'radionuclide:transfer_setup': {'type': 'enum',
                'enum': ['Sandnesfj_Al','Bokna_137Cs', '137Cs_rev', 'custom'], 'default': 'custom',
                'level': self.CONFIG_LEVEL_ESSENTIAL, 'description': ''},
            'radionuclide:slowly_fraction': {'type': 'bool', 'default': False,
                'level': self.CONFIG_LEVEL_ADVANCED, 'description': ''},
            'radionuclide:irreversible_fraction': {'type': 'bool', 'default': False,
                'level': self.CONFIG_LEVEL_ADVANCED, 'description': ''},
            'radionuclide:dissolved_diameter': {'type': 'float', 'default': 0,
                'min': 0, 'max': 100e-6, 'units': 'm',
                'level': self.CONFIG_LEVEL_ADVANCED, 'description': ''},
            'radionuclide:particle_diameter': {'type': 'float', 'default': 5e-6,
                'min': 0, 'max': 100e-6, 'units': 'm',
                'level': self.CONFIG_LEVEL_ESSENTIAL, 'description': ''},
            'radionuclide:particle_diameter_uncertainty': {'type': 'float', 'default': 1e-7,
                'min': 0, 'max': 100e-6, 'units': 'm',
                'level': self.CONFIG_LEVEL_ESSENTIAL, 'description': ''},
            'radionuclide:activity_per_element': {'type': 'float', 'default': 1,
                'min': 0, 'max': 1e18, 'units': '',
                'level': self.CONFIG_LEVEL_ADVANCED, 'description': ''},
            'seed:LMM_fraction': {'type': 'float','default': .1,
                'min': 0, 'max': 1, 'units': '',
                'level': self.CONFIG_LEVEL_ESSENTIAL, 'description': ''},
            'seed:particle_fraction': {'type': 'float','default': 0.9,
                'min': 0, 'max': 1, 'units': '',
                'level': self.CONFIG_LEVEL_ESSENTIAL, 'description': ''},
            # Species
            'radionuclide:species:LMM': {'type': 'bool', 'default': True,
                'level': self.CONFIG_LEVEL_BASIC, 'description': 'Toggle LMM species'},
            'radionuclide:species:LMMcation': {'type': 'bool', 'default': False,
                'level': self.CONFIG_LEVEL_BASIC, 'description': ''},
            'radionuclide:species:LMManion': {'type': 'bool', 'default': False,
                'level': self.CONFIG_LEVEL_BASIC, 'description': ''},
            'radionuclide:species:Colloid': {'type': 'bool', 'default': False,
                'level': self.CONFIG_LEVEL_BASIC, 'description': ''},
            'radionuclide:species:Humic_colloid': {'type': 'bool', 'default': False,
                'level': self.CONFIG_LEVEL_ADVANCED, 'description': ''},
            'radionuclide:species:Polymer': {'type': 'bool', 'default': False,
                'level': self.CONFIG_LEVEL_ADVANCED, 'description': ''},
            'radionuclide:species:Particle_reversible': {'type': 'bool', 'default': True,
                'level': self.CONFIG_LEVEL_BASIC, 'description': ''},
            'radionuclide:species:Particle_slowly_reversible': {'type': 'bool', 'default': False,
                'level': self.CONFIG_LEVEL_BASIC, 'description': ''},
            'radionuclide:species:Particle_irreversible': {'type': 'bool', 'default': False,
                'level': self.CONFIG_LEVEL_ADVANCED, 'description': ''},
            'radionuclide:species:Sediment_reversible': {'type': 'bool', 'default': True,
                'level': self.CONFIG_LEVEL_BASIC, 'description': ''},
            'radionuclide:species:Sediment_slowly_reversible': {'type': 'bool', 'default': False,
                'level': self.CONFIG_LEVEL_BASIC, 'description': ''},
            'radionuclide:species:Sediment_irreversible': {'type': 'bool', 'default': False,
                'level': self.CONFIG_LEVEL_ADVANCED, 'description': ''},
            # Transformations
            'radionuclide:transformations:Kd': {'type': 'float', 'default': 2.0,
                'min': 0, 'max': 1e9, 'units': '',
                'level': self.CONFIG_LEVEL_ESSENTIAL, 'description': ''},
            'radionuclide:transformations:Dc': {'type': 'float', 'default': 1.16e-5,
                'min': 0, 'max': 1e6, 'units': '',
                'level': self.CONFIG_LEVEL_ADVANCED, 'description': ''},
            'radionuclide:transformations:slow_coeff': {'type': 'float', 'default': 1.2e-7,
                'min': 0, 'max': 1e6, 'units': '',
                'level': self.CONFIG_LEVEL_ADVANCED, 'description': ''},
            # Sediment
            'radionuclide:sediment:sedmixdepth': {'type': 'float', 'default': 1,
                'min': 0, 'max': 100, 'units': 'm',
                'level': self.CONFIG_LEVEL_ADVANCED, 'description': ''},
            'radionuclide:sediment:sediment_density': {'type': 'float', 'default': 2600,
                'min': 0, 'max': 10000, 'units': 'kg/m3',
                'level': self.CONFIG_LEVEL_ADVANCED, 'description': ''},
            'radionuclide:sediment:effective_fraction': {'type': 'float', 'default': 0.9,
                'min': 0, 'max': 1, 'units': '',
                'level': self.CONFIG_LEVEL_ADVANCED, 'description': ''},
            'radionuclide:sediment:corr_factor': {'type': 'float', 'default': 0.1,
                'min': 0, 'max': 10, 'units': '',
                'level': self.CONFIG_LEVEL_ADVANCED, 'description': ''},
            'radionuclide:sediment:porosity': {'type': 'float', 'default': 0.6,
                'min': 0, 'max': 1, 'units': '',
                'level': self.CONFIG_LEVEL_ADVANCED, 'description': ''},
            'radionuclide:sediment:layer_thick': {'type': 'float', 'default': 1,
                'min': 0, 'max': 100, 'units': 'm',
                'level': self.CONFIG_LEVEL_ADVANCED, 'description': ''},
            'radionuclide:sediment:desorption_depth': {'type': 'float', 'default': 1,
                'min': 0, 'max': 100, 'units': 'm',
                'level': self.CONFIG_LEVEL_ADVANCED, 'description': ''},
            'radionuclide:sediment:desorption_depth_uncert': {'type': 'float', 'default': .5,
                'min': 0, 'max': 100, 'units': 'm',
                'level': self.CONFIG_LEVEL_ADVANCED, 'description': ''},
            'radionuclide:sediment:resuspension_depth': {'type': 'float', 'default': 1,
                'min': 0, 'max': 100, 'units': 'm',
                'level': self.CONFIG_LEVEL_ADVANCED, 'description': ''},
            'radionuclide:sediment:resuspension_depth_uncert': {'type': 'float', 'default': .5,
                'min': 0, 'max': 100, 'units': 'm',
                'level': self.CONFIG_LEVEL_ADVANCED, 'description': ''},
            'radionuclide:sediment:resuspension_critvel': {'type': 'float', 'default': .01,
                'min': 0, 'max': 1, 'units': 'm/s',
                'level': self.CONFIG_LEVEL_ADVANCED, 'description': ''},
            })

        self._set_config_default('drift:vertical_mixing', True)




    def prepare_run(self):

        self.logger.info( 'Number of species: {}'.format(self.nspecies) )
        for i,sp in enumerate(self.name_species):
            self.logger.info( '{:>3} {}'.format( i, sp ) )


        self.logger.info( 'transfer setup: %s' % self.get_config('radionuclide:transfer_setup'))
       
        self.logger.info('nspecies: %s' % self.nspecies)
        self.logger.info('Transfer rates:\n %s' % self.transfer_rates)




    def init_species(self):
        # Initialize specie types
        if self.get_config('radionuclide:transfer_setup')=='Bokna_137Cs':
            self.set_config('radionuclide:species:LMM',True)
            self.set_config('radionuclide:species:Particle_reversible', True)
            self.set_config('radionuclide:species:Particle_slowly_reversible', True)
            self.set_config('radionuclide:species:Sediment_reversible', True)
            self.set_config('radionuclide:species:Sediment_slowly_reversible', True)
        elif self.get_config('radionuclide:transfer_setup')=='137Cs_rev':
            self.set_config('radionuclide:species:LMM',True)
            self.set_config('radionuclide:species:Particle_reversible', True)
            self.set_config('radionuclide:species:Sediment_reversible', True)
        elif self.get_config('radionuclide:transfer_setup')=='Sandnesfj_Al':
            self.set_config('radionuclide:species:LMM', False)
            self.set_config('radionuclide:species:LMMcation', True)
            self.set_config('radionuclide:species:LMManion', True)
            self.set_config('radionuclide:species:Humic_colloid', True)
            self.set_config('radionuclide:species:Polymer', True)
            self.set_config('radionuclide:species:Particle_reversible', True)
            self.set_config('radionuclide:species:Sediment_reversible', True)
        elif self.get_config('radionuclide:transfer_setup')=='custom':
            # Do nothing, species must be set manually
            pass
        else:
            self.logger.error('No valid transfer_setup {}'.format(self.get_config('radionuclide:transfer_setup')))


        self.name_species=[]
        if self.get_config('radionuclide:species:LMM'):
            self.name_species.append('LMM')
        if self.get_config('radionuclide:species:LMMcation'):
            self.name_species.append('LMMcation')
        if self.get_config('radionuclide:species:LMManion'):
            self.name_species.append('LMManion')
        if self.get_config('radionuclide:species:Colloid'):
            self.name_species.append('Colloid')
        if self.get_config('radionuclide:species:Humic_colloid'):
            self.name_species.append('Humic colloid')
        if self.get_config('radionuclide:species:Polymer'):
            self.name_species.append('Polymer')
        if self.get_config('radionuclide:species:Particle_reversible'):
            self.name_species.append('Particle reversible')
        if self.get_config('radionuclide:species:Particle_slowly_reversible'):
            self.name_species.append('Particle slowly reversible')
        if self.get_config('radionuclide:species:Particle_irreversible'):
            self.name_species.append('Particle irreversible')
        if self.get_config('radionuclide:species:Sediment_reversible'):
            self.name_species.append('Sediment reversible')
        if self.get_config('radionuclide:species:Sediment_slowly_reversible'):
            self.name_species.append('Sediment slowly reversible')
        if self.get_config('radionuclide:species:Sediment_irreversible'):
            self.name_species.append('Sediment irreversible')


        if self.get_config('radionuclide:species:Sediment_slowly_reversible') and \
                    self.get_config('radionuclide:species:Particle_slowly_reversible'):
            self.set_config('radionuclide:slowly_fraction', True)
        if self.get_config('radionuclide:species:Sediment_irreversible') and \
                    self.get_config('radionuclide:species:Particle_irreversible'):
            self.set_config('radionuclide:irreversible_fraction', True)


        self.nspecies      = len(self.name_species)
#         self.logger.info( 'Number of species: {}'.format(self.nspecies) )
#         for i,sp in enumerate(self.name_species):
#             self.logger.info( '{:>3} {}'.format( i, sp ) )



        # Make sure vertical mixing is active when particles are simulated
        if self.get_config('radionuclide:species:Particle_reversible'):
            self.set_config('drift:vertical_mixing', True)




    def seed_elements(self, *args, **kwargs):

        self.init_species()

        self.init_transfer_rates()



        if 'number' in kwargs:
            num_elements = kwargs['number']
        else:
            num_elements = self.get_config('seed:number')



        if 'specie' in kwargs:
            print('num_elements', num_elements)
            try:
                print('len specie:',len(kwargs['specie']))
            except:
                print('specie:',kwargs['specie'])

            init_specie = np.ones(num_elements,dtype=int)
            init_specie[:] = kwargs['specie']

<<<<<<< HEAD
=======
        init_specie = np.ones(num_elements, int)
        if self.get_config('radionuclide:transfer_setup')=='Sandnesfj_Al':
            init_specie[:shift] = self.num_lmmcation
        else:
            init_specie[:shift] = self.num_lmm
        init_specie[shift:] = self.num_prev
>>>>>>> 50e90e21

        else:

            # Set initial speciation
            if 'particle_fraction' in kwargs:
                particle_frac = kwargs['particle_fraction']
            else:
                particle_frac = self.get_config('seed:particle_fraction')
    
            if 'LMM_fraction' in kwargs:
                lmm_frac = kwargs['LMM_fraction']
            else:
                lmm_frac = self.get_config('seed:LMM_fraction')
    
            shift = int(num_elements * (1-particle_frac))
            if not lmm_frac + particle_frac == 1.:
                self.logger.error('Fraction does not sum up to 1: %s' % str(lmm_frac+particle_frac) )
                self.logger.error('LMM fraction: %s ' % str(lmm_frac))
                self.logger.error( 'Particle fraction %s '% str(particle_frac) )
                raise ValueError('Illegal specie fraction combination : ' + str(lmm_frac) + ' '+ str(particle_frac) )
    
            init_specie = np.ones(num_elements, int)
            if self.get_config('radionuclide:transfer_setup')=='Sandnesfj_Al':
                init_specie[:shift] = self.num_lmmcation
            else:
                init_specie[:shift] = self.num_lmm
            init_specie[shift:] = self.num_prev
    
            kwargs['specie'] = init_specie


        self.logger.info('Initial speciation:')
        for i,sp in enumerate(self.name_species):
            self.logger.info( '{:>9} {:>3} {:24} '.format(  np.sum(init_specie==i), i, sp ) )

        # Set initial particle size according to speciation
        if 'diameter' in kwargs:
            diameter = kwargs['diameter']
        else:
            diameter = self.get_config('radionuclide:particle_diameter')

        init_diam =np.zeros(num_elements,float)
        init_diam[init_specie==self.num_prev] = diameter
        kwargs['diameter'] = init_diam



        super(RadionuclideDrift, self).seed_elements(*args, **kwargs)




    def init_transfer_rates(self):
        ''' Initialization of background values in the transfer rates 2D array.
        '''

        transfer_setup=self.get_config('radionuclide:transfer_setup')

#        self.logger.info( 'transfer setup: %s' % transfer_setup)


        self.transfer_rates = np.zeros([self.nspecies,self.nspecies])
        self.ntransformations = np.zeros([self.nspecies,self.nspecies])

        if transfer_setup == 'Bokna_137Cs':

            self.num_lmm    = self.specie_name2num('LMM')
            self.num_prev   = self.specie_name2num('Particle reversible')
            self.num_srev   = self.specie_name2num('Sediment reversible')
            self.num_psrev  = self.specie_name2num('Particle slowly reversible')
            self.num_ssrev  = self.specie_name2num('Sediment slowly reversible')


            # Values from Simonsen et al (2019a)
            Kd         = self.get_config('radionuclide:transformations:Kd')
            Dc         = self.get_config('radionuclide:transformations:Dc')
            slow_coeff = self.get_config('radionuclide:transformations:slow_coeff')
            susp_mat    = 1.e-3   # concentration of available suspended particulate matter (kg/m3)
            sedmixdepth = self.get_config('radionuclide:sediment:sedmixdepth')     # sediment mixing depth (m)
            default_density =  self.get_config('radionuclide:sediment:sediment_density') # default particle density (kg/m3)
            f           =  self.get_config('radionuclide:sediment:effective_fraction')      # fraction of effective sorbents
            phi         =  self.get_config('radionuclide:sediment:corr_factor')      # sediment correction factor
            poro        =  self.get_config('radionuclide:sediment:porosity')      # sediment porosity
            layer_thick =  self.get_config('radionuclide:sediment:layer_thick')      # thickness of seabed interaction layer (m)

            self.transfer_rates[self.num_lmm,self.num_prev] = Dc * Kd * susp_mat
            self.transfer_rates[self.num_prev,self.num_lmm] = Dc
            self.transfer_rates[self.num_lmm,self.num_srev] = \
                Dc * Kd * sedmixdepth * default_density * (1.-poro) * f * phi / layer_thick
            self.transfer_rates[self.num_srev,self.num_lmm] = Dc * phi
            self.transfer_rates[self.num_srev,self.num_ssrev] = slow_coeff
            self.transfer_rates[self.num_prev,self.num_psrev] = slow_coeff
            self.transfer_rates[self.num_ssrev,self.num_srev] = slow_coeff*.1
            self.transfer_rates[self.num_psrev,self.num_prev] = slow_coeff*.1


        elif transfer_setup == '137Cs_rev':

            self.num_lmm    = self.specie_name2num('LMM')
            self.num_prev   = self.specie_name2num('Particle reversible')
            self.num_srev   = self.specie_name2num('Sediment reversible')


            # Simpler version of Values from Simonsen et al (2019a)
            # Only consider the reversible fraction
            Kd         = self.get_config('radionuclide:transformations:Kd')
            Dc         = self.get_config('radionuclide:transformations:Dc')
            susp_mat    = 1.e-3   # concentration of available suspended particulate matter (kg/m3)
            sedmixdepth = self.get_config('radionuclide:sediment:sedmixdepth')     # sediment mixing depth (m)
            default_density =  self.get_config('radionuclide:sediment:sediment_density') # default particle density (kg/m3)
            f           =  self.get_config('radionuclide:sediment:effective_fraction')      # fraction of effective sorbents
            phi         =  self.get_config('radionuclide:sediment:corr_factor')      # sediment correction factor
            poro        =  self.get_config('radionuclide:sediment:porosity')      # sediment porosity
            layer_thick =  self.get_config('radionuclide:sediment:layer_thick')      # thickness of seabed interaction layer (m)

            self.transfer_rates[self.num_lmm,self.num_prev] = Dc * Kd * susp_mat
            self.transfer_rates[self.num_prev,self.num_lmm] = Dc
            self.transfer_rates[self.num_lmm,self.num_srev] = \
                Dc * Kd * sedmixdepth * default_density * (1.-poro) * f * phi / layer_thick
            self.transfer_rates[self.num_srev,self.num_lmm] = Dc * phi

        elif transfer_setup=='custom':
        # Set of custom values for testing/development

            self.num_lmm   = self.specie_name2num('LMM')
            if self.get_config('radionuclide:species:Colloid'):
                self.num_col = self.specie_name2num('Colloid')
            if self.get_config('radionuclide:species:Particle_reversible'):
                self.num_prev  = self.specie_name2num('Particle reversible')
            if self.get_config('radionuclide:species:Sediment_reversible'):
                self.num_srev  = self.specie_name2num('Sediment reversible')
            if self.get_config('radionuclide:slowly_fraction'):
                self.num_psrev  = self.specie_name2num('Particle slowly reversible')
                self.num_ssrev  = self.specie_name2num('Sediment slowly reversible')
            if self.get_config('radionuclide:irreversible_fraction'):
                self.num_pirrev  = self.specie_name2num('Particle irreversible')
                self.num_sirrev  = self.specie_name2num('Sediment irreversible')


            if self.get_config('radionuclide:species:Particle_reversible'):
                self.transfer_rates[self.num_lmm,self.num_prev] = 5.e-6 #*0.
                self.transfer_rates[self.num_prev,self.num_lmm] = \
                    self.get_config('radionuclide:transformations:Dc')
            if self.get_config('radionuclide:species:Sediment_reversible'):
                self.transfer_rates[self.num_lmm,self.num_srev] = 1.e-5 #*0.
                self.transfer_rates[self.num_srev,self.num_lmm] = \
                    self.get_config('radionuclide:transformations:Dc') * self.get_config('radionuclide:sediment:corr_factor')
#                self.transfer_rates[self.num_srev,self.num_lmm] = 5.e-6

            if self.get_config('radionuclide:slowly_fraction'):
                self.transfer_rates[self.num_prev,self.num_psrev] = 2.e-6
                self.transfer_rates[self.num_srev,self.num_ssrev] = 2.e-6
                self.transfer_rates[self.num_psrev,self.num_prev] = 2.e-7
                self.transfer_rates[self.num_ssrev,self.num_srev] = 2.e-7

        elif transfer_setup=='Sandnesfj_Al':
            # Use values from Simonsen et al (2019b)
            self.num_lmmanion    = self.specie_name2num('LMManion')
            self.num_lmmcation   = self.specie_name2num('LMMcation')
            self.num_humcol      = self.specie_name2num('Humic colloid')
            self.num_polymer     = self.specie_name2num('Polymer')
            self.num_prev        = self.specie_name2num('Particle reversible')
            self.num_srev        = self.specie_name2num('Sediment reversible')

            Dc         = self.get_config('radionuclide:transformations:Dc')

            self.salinity_intervals = [0,1,10,20]

            # Resize transfer rates array
            self.transfer_rates = np.zeros([len(self.salinity_intervals),self.transfer_rates.shape[0],self.transfer_rates.shape[1]])

            # Salinity interval 0-1 psu
            self.transfer_rates[0,self.num_lmmcation, self.num_humcol]    = 1.2e-5
            self.transfer_rates[0,self.num_lmmcation, self.num_prev]      = 4.e-6
            self.transfer_rates[0,self.num_humcol,    self.num_lmmcation] = .3*Dc
            self.transfer_rates[0,self.num_humcol,    self.num_prev]      = 2.e-6
            self.transfer_rates[0,self.num_prev,      self.num_lmmcation] = .3*Dc
            self.transfer_rates[0,self.num_srev,      self.num_lmmcation] = .03*Dc

            # Salinity interval 1-10 psu
            self.transfer_rates[1,self.num_lmmcation, self.num_humcol]    = 1.e-5
            self.transfer_rates[1,self.num_lmmcation, self.num_prev]      = 3.e-6
            self.transfer_rates[1,self.num_lmmcation, self.num_polymer]   = 1.2e-4
            self.transfer_rates[1,self.num_humcol,    self.num_lmmcation] = 7.*Dc
            self.transfer_rates[1,self.num_humcol,    self.num_prev]      = 4.e-6
            self.transfer_rates[1,self.num_prev,      self.num_lmmcation] = .5*Dc
            self.transfer_rates[1,self.num_srev,      self.num_lmmcation] = .05*Dc
            self.transfer_rates[1,self.num_lmmanion,  self.num_polymer]   = 5.e-6
            self.transfer_rates[1,self.num_polymer,   self.num_lmmanion]  = 12.*Dc
            self.transfer_rates[1,self.num_polymer,   self.num_prev]      = 2.4e-5

            # Salinity interval 10-20 psu
            self.transfer_rates[2,self.num_lmmcation, self.num_humcol]    = 8.e-6
            self.transfer_rates[2,self.num_lmmcation, self.num_prev]      = 2.e-6
            self.transfer_rates[2,self.num_lmmcation, self.num_polymer]   = 1.4e-4
            self.transfer_rates[2,self.num_humcol,    self.num_lmmcation] = 7.*Dc
            self.transfer_rates[2,self.num_humcol,    self.num_prev]      = 6.e-6
            self.transfer_rates[2,self.num_prev,      self.num_lmmcation] = .6*Dc
            self.transfer_rates[2,self.num_srev,      self.num_lmmcation] = .06*Dc
            self.transfer_rates[2,self.num_lmmanion,  self.num_polymer]   = 5.e-6
            self.transfer_rates[2,self.num_polymer,   self.num_lmmanion]  = 12.*Dc
            self.transfer_rates[2,self.num_polymer,   self.num_prev]      = 6.e-5

            # Salinity interval >20 psu
            self.transfer_rates[3,self.num_lmmcation, self.num_humcol]    = 6.e-6
            self.transfer_rates[3,self.num_lmmcation, self.num_prev]      = 1.8e-6
            self.transfer_rates[3,self.num_lmmcation, self.num_polymer]   = 1.5e-4
            self.transfer_rates[3,self.num_humcol,    self.num_lmmcation] = 7.*Dc
            self.transfer_rates[3,self.num_humcol,    self.num_prev]      = 1.e-5
            self.transfer_rates[3,self.num_prev,      self.num_lmmcation] = .8*Dc
            self.transfer_rates[3,self.num_srev,      self.num_lmmcation] = .08*Dc
            self.transfer_rates[3,self.num_lmmanion,  self.num_polymer]   = 5.e-6
            self.transfer_rates[3,self.num_polymer,   self.num_lmmanion]  = 12.*Dc
            self.transfer_rates[3,self.num_polymer,   self.num_prev]      = 8.e-5




        else:
            self.logger.ERROR('No transfer setup available')


        # Set diagonal to 0. (not possible to transform to present specie)
        if len(self.transfer_rates.shape) == 3:
            for ii in range(self.transfer_rates.shape[0]):
                np.fill_diagonal(self.transfer_rates[ii,:,:],0.)
        else:
            np.fill_diagonal(self.transfer_rates,0.)

#         # HACK :
#         self.transfer_rates[:] = 0.
#         print ('\n ###### \n IMPORTANT:: \n transfer rates have been hacked! \n#### \n ')

#         self.logger.info('nspecies: %s' % self.nspecies)
#         self.logger.info('Transfer rates:\n %s' % self.transfer_rates)








    def update_terminal_velocity(self, Tprofiles=None,
                                 Sprofiles=None, z_index=None):
        """Calculate terminal velocity for Pelagic Egg

        according to
        S. Sundby (1983): A one-dimensional model for the vertical
        distribution of pelagic fish eggs in the mixed layer
        Deep Sea Research (30) pp. 645-661

        Method copied from ibm.f90 module of LADIM:
        Vikebo, F., S. Sundby, B. Aadlandsvik and O. Otteraa (2007),
        Fish. Oceanogr. (16) pp. 216-228
        """
        g = 9.81  # ms-2

        # Particle properties that determine settling velocity
        partsize = self.elements.diameter
        # prepare interpolation of temp, salt
        if not (Tprofiles is None and Sprofiles is None):
            if z_index is None:
                z_i = range(Tprofiles.shape[0])  # evtl. move out of loop
                # evtl. move out of loop
                z_index = interp1d(-self.environment_profiles['z'],
                                   z_i, bounds_error=False)
            zi = z_index(-self.elements.z)
            upper = np.maximum(np.floor(zi).astype(np.int), 0)
            lower = np.minimum(upper+1, Tprofiles.shape[0]-1)
            weight_upper = 1 - (zi - upper)

        # do interpolation of temp, salt if profiles were passed into
        # this function, if not, use reader by calling self.environment
        if Tprofiles is None:
            T0 = self.environment.sea_water_temperature
        else:
            T0 = Tprofiles[upper, range(Tprofiles.shape[1])] * \
                weight_upper + \
                Tprofiles[lower, range(Tprofiles.shape[1])] * \
                (1-weight_upper)
        if Sprofiles is None:
            S0 = self.environment.sea_water_salinity
        else:
            S0 = Sprofiles[upper, range(Sprofiles.shape[1])] * \
                weight_upper + \
                Sprofiles[lower, range(Sprofiles.shape[1])] * \
                (1-weight_upper)

        DENSw = self.sea_water_density(T=T0, S=S0)
        DENSpart = self.elements.density
        dr = DENSw-DENSpart  # density difference

        # water viscosity
        my_w = 0.001*(1.7915 - 0.0538*T0 + 0.007*(T0**(2.0)) - 0.0023*S0)
        # ~0.0014 kg m-1 s-1

        # terminal velocity for low Reynolds numbers
        W = (1.0/my_w)*(1.0/18.0)*g*partsize**2 * dr

        # check if we are in a Reynolds regime where Re > 0.5
        highRe = np.where(W*1000*partsize/my_w > 0.5)

        # Use empirical equations for terminal velocity in
        # high Reynolds numbers.
        # Empirical equations have length units in cm!
        my_w = 0.01854 * np.exp(-0.02783 * T0)  # in cm2/s
        d0 = (partsize * 100) - 0.4 * \
            (9.0 * my_w**2 / (100 * g) * DENSw / dr)**(1.0 / 3.0)  # cm
        W2 = 19.0*d0*(0.001*dr)**(2.0/3.0)*(my_w*0.001*DENSw)**(-1.0/3.0)
        # cm/s
        W2 = W2/100.  # back to m/s

        W[highRe] = W2[highRe]
        self.elements.terminal_velocity = W


    def update_transfer_rates(self):
        '''Pick out the correct row from transfer_rates for each element. Modify the
        transfer rates according to local environmental conditions '''

        transfer_setup=self.get_config('radionuclide:transfer_setup')
        if transfer_setup == 'Bokna_137Cs' or \
         transfer_setup=='custom' or \
         transfer_setup=='137Cs_rev':
            self.elements.transfer_rates1D = self.transfer_rates[self.elements.specie,:]

            if self.get_config('radionuclide:species:Sediment_reversible'):
                # Only LMM radionuclides close to seabed are allowed to interact with sediments
                # minimum height/maximum depth for each particle
                Zmin = -1.*self.environment.sea_floor_depth_below_sea_level
                interaction_thick = self.get_config('radionuclide:sediment:layer_thick')      # thickness of seabed interaction layer (m)
                dist_to_seabed = self.elements.z - Zmin
                self.elements.transfer_rates1D[(self.elements.specie == self.num_lmm) &
                                 (dist_to_seabed > interaction_thick), self.num_srev] = 0.


            if self.get_config('radionuclide:species:Particle_reversible'):
                # Modify particle adsorption according to local particle concentration
                # (LMM -> reversible particles)
                kktmp = self.elements.specie == self.num_lmm
                self.elements.transfer_rates1D[kktmp, self.num_prev] = \
                            self.elements.transfer_rates1D[kktmp, self.num_prev] * \
                            self.environment.conc3[kktmp] / 1.e-3
        #                    self.environment.particle_conc[kktmp] / 1.e-3

        elif transfer_setup=='Sandnesfj_Al':
            sal = self.environment.sea_water_salinity
            sali = np.searchsorted(self.salinity_intervals, sal) - 1
            self.elements.transfer_rates1D = self.transfer_rates[sali,self.elements.specie,:]



    def update_speciation(self):
        '''Check if transformation processes shall occur
        Do transformation (change value of self.elements.specie)
        Update element properties for the transformed elements
        '''

        specie_in  = self.elements.specie.copy()    # for storage of the out speciation
        specie_out = self.elements.specie.copy()    # for storage of the out speciation
        deltat = self.time_step.seconds             # length of a time step
        phaseshift = np.array(self.num_elements_active()*[False])  # Denotes which trajectory that shall be transformed

        p = 1. - np.exp(-self.elements.transfer_rates1D*deltat)  # Probability for transformation
        psum = np.sum(p,axis=1)

        ran1=np.random.random(self.num_elements_active())

        # Transformation where ran1 < total probability for transformation
        phaseshift[ ran1 < psum ] = True

        self.logger.info('Number of transformations: %s' % sum(phaseshift))
        if sum(phaseshift) == 0:
            return

        ran4 = np.random.random(sum(phaseshift)) # New random number to decide which specie to end up in

        ttmp=[]  # list for storing the out specie
        # Loop through each trajectory
        for ii in range(sum(phaseshift)):
            # Compare random number to the relative probability for each transfer process
            ttmp.append(np.searchsorted(np.cumsum(p[phaseshift][ii]/psum[phaseshift][ii]),ran4[ii]))
        specie_out[phaseshift] = np.array(ttmp)


        # Set the new speciation
        self.elements.specie=specie_out

        self.logger.debug('old species: %s' % specie_in[phaseshift])
        self.logger.debug('new species: %s' % specie_out[phaseshift])


        for iin in range(self.nspecies):
            for iout in range(self.nspecies):
                self.ntransformations[iin,iout]+=sum((specie_in[phaseshift]==iin) & (specie_out[phaseshift]==iout))

        self.logger.debug('Number of transformations total:\n %s' % self.ntransformations )


        # Update radionuclide properties after transformations
        self.update_radionuclide_diameter(specie_in, specie_out)
        self.sorption_to_sediments(specie_in, specie_out)
        self.desorption_from_sediments(specie_in, specie_out)





    def sorption_to_sediments(self,sp_in=None,sp_out=None):
        '''Update radionuclide properties  when sorption to sediments occurs'''


        # Set z to local sea depth
        if self.get_config('radionuclide:species:LMM'):
            self.elements.z[(sp_out==self.num_srev) & (sp_in==self.num_lmm)] = \
                -1.*self.environment.sea_floor_depth_below_sea_level[(sp_out==self.num_srev) & (sp_in==self.num_lmm)]
        if self.get_config('radionuclide:species:LMMcation'):
            self.elements.z[(sp_out==self.num_srev) & (sp_in==self.num_lmmcation)] = \
                -1.*self.environment.sea_floor_depth_below_sea_level[(sp_out==self.num_srev) & (sp_in==self.num_lmmcation)]



    def desorption_from_sediments(self,sp_in=None,sp_out=None):
        '''Update radionuclide properties when desorption from sediments occurs'''

        desorption_depth = self.get_config('radionuclide:sediment:desorption_depth')
        std = self.get_config('radionuclide:sediment:desorption_depth_uncert')


        if self.get_config('radionuclide:species:LMM'):
            self.elements.z[(sp_out==self.num_lmm) & (sp_in==self.num_srev)] = \
                self.environment.sea_floor_depth_below_sea_level[(sp_out==self.num_lmm) & (sp_in==self.num_srev)] + desorption_depth
            if std > 0:
                self.logger.debug('Adding uncertainty for desorption from sediments: %s m' % std)
                self.elements.z[(sp_out==self.num_lmm) & (sp_in==self.num_srev)] += np.random.normal(
                        0, std, sum((sp_out==self.num_lmm) & (sp_in==self.num_srev)))
        if self.get_config('radionuclide:species:LMMcation'):
            self.elements.z[(sp_out==self.num_lmmcation) & (sp_in==self.num_srev)] = \
                self.environment.sea_floor_depth_below_sea_level[(sp_out==self.num_lmmcation) & (sp_in==self.num_srev)] + desorption_depth
            if std > 0:
                self.logger.debug('Adding uncertainty for desorption from sediments: %s m' % std)
                self.elements.z[(sp_out==self.num_lmmcation) & (sp_in==self.num_srev)] += np.random.normal(
                        0, std, sum((sp_out==self.num_lmmcation) & (sp_in==self.num_srev)))





    def update_radionuclide_diameter(self,sp_in=None,sp_out=None):
        '''Update the diameter of the radionuclides when specie is changed'''


        dia_part=self.get_config('radionuclide:particle_diameter')
        dia_diss=self.get_config('radionuclide:dissolved_diameter')


        # Transfer to reversible particles
        self.elements.diameter[(sp_out==self.num_prev) & (sp_in!=self.num_prev)] = dia_part
        std = self.get_config('radionuclide:particle_diameter_uncertainty')
        if std > 0:
            self.logger.debug('Adding uncertainty for particle diameter: %s m' % std)
            self.elements.diameter[(sp_out==self.num_prev) & (sp_in!=self.num_prev)] += np.random.normal(
                    0, std, sum((sp_out==self.num_prev) & (sp_in!=self.num_prev)))

        # Transfer to slowly reversible particles
        if self.get_config('radionuclide:slowly_fraction'):
            self.elements.diameter[(sp_out==self.num_psrev) & (sp_in!=self.num_psrev)] = dia_part
            if std > 0:
                self.logger.debug('Adding uncertainty for slowly rev particle diameter: %s m' % std)
                self.elements.diameter[(sp_out==self.num_psrev) & (sp_in!=self.num_psrev)] += np.random.normal(
                    0, std, sum((sp_out==self.num_psrev) & (sp_in!=self.num_psrev)))

        # Transfer to irreversible particles
        if self.get_config('radionuclide:irreversible_fraction'):
            self.elements.diameter[(sp_out==self.num_pirrev) & (sp_in!=self.num_pirrev)] = dia_part
            if std > 0:
                self.logger.debug('Adding uncertainty for irrev particle diameter: %s m' % std)
                self.elements.diameter[(sp_out==self.num_pirrev) & (sp_in!=self.num_pirrev)] += np.random.normal(
                    0, std, sum((sp_out==self.num_pirrev) & (sp_in!=self.num_pirrev)))

        # Transfer to LMM
        if self.get_config('radionuclide:species:LMM'):
            self.elements.diameter[(sp_out==self.num_lmm) & (sp_in!=self.num_lmm)] = dia_diss
        if self.get_config('radionuclide:species:LMManion'):
            self.elements.diameter[(sp_out==self.num_lmmanion) & (sp_in!=self.num_lmmanion)] = dia_diss
        if self.get_config('radionuclide:species:LMMcation'):
            self.elements.diameter[(sp_out==self.num_lmmcation) & (sp_in!=self.num_lmmcation)] = dia_diss

        # Transfer to colloids
        if self.get_config('radionuclide:species:Colloid'):
            self.elements.diameter[(sp_out==self.num_col) & (sp_in!=self.num_col)] = dia_diss
        if self.get_config('radionuclide:species:Humic_colloid'):
            self.elements.diameter[(sp_out==self.num_humcol) & (sp_in!=self.num_humcol)] = dia_diss
        if self.get_config('radionuclide:species:Polymer'):
            self.elements.diameter[(sp_out==self.num_polymer) & (sp_in!=self.num_polymer)] = dia_diss




    def bottom_interaction(self,Zmin=None):
        ''' Change speciation of radionuclides that reach bottom due to settling.
        particle specie -> sediment specie '''
        if not  ((self.get_config('radionuclide:species:Particle_reversible')) &
                  (self.get_config('radionuclide:species:Sediment_reversible')) or
                  (self.get_config('radionuclide:slowly_fraction')) or
                  (self.get_config('radionuclide:irreversible_fraction'))):
            return

        bottom = np.array(np.where(self.elements.z <= Zmin)[0])
        kktmp = np.array(np.where(self.elements.specie[bottom] == self.num_prev)[0])
        self.elements.specie[bottom[kktmp]] = self.num_srev
        self.ntransformations[self.num_prev,self.num_srev]+=len(kktmp)
        if self.get_config('radionuclide:slowly_fraction'):
            kktmp = np.array(np.where(self.elements.specie[bottom] == self.num_psrev)[0])
            self.elements.specie[bottom[kktmp]] = self.num_ssrev
            self.ntransformations[self.num_psrev,self.num_ssrev]+=len(kktmp)
        if self.get_config('radionuclide:irreversible_fraction'):
            kktmp = np.array(np.where(self.elements.specie[bottom] == self.num_pirrev)[0])
            self.elements.specie[bottom[kktmp]] = self.num_sirrev
            self.ntransformations[self.num_pirrev,self.num_sirrev]+=len(kktmp)



    def resuspension(self):
        """ Simple method to estimate the resuspension of sedimented particles,
        checking whether the current speed near the bottom is above a critical velocity
        Sediment species -> Particle specie
        """
        # Exit function if particles and sediments not are present
        if not  ((self.get_config('radionuclide:species:Particle_reversible')) &
                  (self.get_config('radionuclide:species:Sediment_reversible'))):
            return

        critvel = self.get_config('radionuclide:sediment:resuspension_critvel')
        resusp_depth = self.get_config('radionuclide:sediment:resuspension_depth')
        std = self.get_config('radionuclide:sediment:resuspension_depth_uncert')

        Zmin = -1.*self.environment.sea_floor_depth_below_sea_level
        x_vel = self.environment.x_sea_water_velocity
        y_vel = self.environment.y_sea_water_velocity
        speed = np.sqrt(x_vel*x_vel + y_vel*y_vel)
        bottom = (self.elements.z <= Zmin)

        resusp = ( (bottom) & (speed >= critvel) )
        self.logger.info('Number of resuspended particles: {}'.format(np.sum(resusp)))

        self.elements.z[resusp] = Zmin[resusp] + resusp_depth
        if std > 0:
            self.logger.debug('Adding uncertainty for resuspension from sediments: %s m' % std)
            self.elements.z[resusp] += np.random.normal(
                        0, std, sum(resusp))
        self.elements.z[resusp] = [min(0,zz) for zz in self.elements.z[resusp]]
        self.ntransformations[self.num_srev,self.num_prev]+=sum((resusp) & (self.elements.specie==self.num_srev))
        self.elements.specie[(resusp) & (self.elements.specie==self.num_srev)] = self.num_prev
        if self.get_config('radionuclide:slowly_fraction'):
            self.ntransformations[self.num_ssrev,self.num_psrev]+=sum((resusp) & (self.elements.specie==self.num_ssrev))
            self.elements.specie[(resusp) & (self.elements.specie==self.num_ssrev)] = self.num_psrev
        if self.get_config('radionuclide:irreversible_fraction'):
            self.ntransformations[self.num_sirrev,self.num_pirrev]+=sum((resusp) & (self.elements.specie==self.num_sirrev))
            self.elements.specie[(resusp) & (self.elements.specie==self.num_sirrev)] = self.num_pirrev






    def update(self):
        """Update positions and properties of radionuclide particles."""

        # Workaround due to conversion of datatype
        self.elements.specie = self.elements.specie.astype(np.int32)

        # Radionuclide speciation
        self.update_transfer_rates()
        self.update_speciation()


        # Turbulent Mixing
        z_before = self.elements.z.copy()
        self.update_terminal_velocity()
        self.vertical_mixing()


        # Resuspension
        self.resuspension()
        self.logger.info('Speciation: {} {}'.format([sum(self.elements.specie==ii) for ii in range(self.nspecies)],self.name_species))



        # Horizontal advection
        lon, lat = self.elements.lon, self.elements.lat
        self.advect_ocean_current()

        # Reset lat lon for sedimented trajectories (reject hor. advection)
        if self.get_config('radionuclide:species:Sediment_reversible'):
            self.elements.lon[self.elements.specie==self.num_srev]   = lon[self.elements.specie==self.num_srev]
            self.elements.lat[self.elements.specie==self.num_srev]   = lat[self.elements.specie==self.num_srev]
        if self.get_config('radionuclide:slowly_fraction'):
            self.elements.lon[self.elements.specie==self.num_ssrev] = lon[self.elements.specie==self.num_ssrev]
            self.elements.lat[self.elements.specie==self.num_ssrev] = lat[self.elements.specie==self.num_ssrev]
        if self.get_config('radionuclide:irreversible_fraction'):
            self.elements.lon[self.elements.specie==self.num_sirrev] = lon[self.elements.specie==self.num_sirrev]
            self.elements.lat[self.elements.specie==self.num_sirrev] = lat[self.elements.specie==self.num_sirrev]

        # Vertical advection
        if self.get_config('drift:vertical_advection') is True:
            self.vertical_advection()

        # Reset z for sedimented trajectories (reject vertical advection and mixing)
        if self.get_config('radionuclide:species:Sediment_reversible'):
            self.elements.z[self.elements.specie==self.num_srev]   = z_before[self.elements.specie==self.num_srev]
        if self.get_config('radionuclide:slowly_fraction'):
            self.elements.z[self.elements.specie==self.num_ssrev] = z_before[self.elements.specie==self.num_ssrev]
        if self.get_config('radionuclide:irreversible_fraction'):
            self.elements.z[self.elements.specie==self.num_sirrev] = z_before[self.elements.specie==self.num_sirrev]










# ################
# POSTPROCESSING


    def write_netcdf_radionuclide_density_map(self, filename, pixelsize_m='auto', zlevels=None,
                                              deltat=None,
                                              density_proj=None,
                                              llcrnrlon=None, llcrnrlat=None,
                                              urcrnrlon=None, urcrnrlat=None,
                                              activity_unit=None,
                                              time_avg_conc=False,
                                              horizontal_smoothing=False,
                                              smoothing_cells=0,
                                              ):
        '''Write netCDF file with map of radionuclide species densities and concentrations'''

        from netCDF4 import Dataset, date2num #, stringtochar

        self.logger.info('Postprocessing: Write density and concentration to netcdf file')

        if pixelsize_m == 'auto':
            lon, lat = self.get_lonlats()
            latspan = lat.max()-lat.min()
            pixelsize_m=30
            if latspan > .05:
                pixelsize_m = 50
            if latspan > .1:
                pixelsize_m = 300
            if latspan > .3:
                pixelsize_m = 500
            if latspan > .7:
                pixelsize_m = 1000
            if latspan > 2:
                pixelsize_m = 2000
            if latspan > 5:
                pixelsize_m = 4000


        if density_proj is None: # add default projection with equal-area property
            density_proj = pyproj.Proj('+proj=moll +ellps=WGS84 +lon_0=0.0')



        if activity_unit==None:
            activity_unit='Bq'  # default unit for radionuclides

        activity_per_element = self.get_config('radionuclide:activity_per_element')


        z = self.get_property('z')[0]
        if not zlevels==None:
            zlevels = np.sort(zlevels)
            z_array = np.append(np.append(-10000, zlevels) , max(0,np.nanmax(z)))
        else:
            z_array = [min(-10000,np.nanmin(z)), max(0,np.nanmax(z))]
        self.logger.info('z_array: {}'.format(  [str(item) for item in z_array] ) )




        #
        # H is array containing number of elements within each box defined by lon_array, lat_array and z_array

        H, lon_array, lat_array = \
            self.get_radionuclide_density_array(pixelsize_m, z_array,
                                                density_proj=density_proj,
                                                llcrnrlon=llcrnrlon, llcrnrlat=llcrnrlat,
                                                urcrnrlon=urcrnrlon, urcrnrlat=urcrnrlat
                                                )

        lon_array = (lon_array[:-1,:-1] + lon_array[1:,1:])/2
        lat_array = (lat_array[:-1,:-1] + lat_array[1:,1:])/2



        if horizontal_smoothing:
            # Compute horizontally smoother field
            self.logger.info('H.shape: ' + str(H.shape))
            Hsm = np.zeros_like(H)
            for zi in range(len(z_array)-1):
                for sp in range(self.nspecies):
                    for ti in range(H.shape[0]):
                        Hsm[ti,sp,zi,:,:] = self.horizontal_smooth(H[ti,sp,zi,:,:],n=smoothing_cells)



        # Convert from density to concentration
        self.logger.info('Activity: '+str(activity_per_element)+' '+ activity_unit+ ' per unit')

        # Compute mean depth and volume in each pixel grid cell
        pixel_mean_depth  =  self.get_pixel_mean_depth(lon_array, lat_array)


        pixel_volume = np.zeros_like(H[0,0,:,:,:])
        for zi,zz in enumerate(z_array[:-1]):
            topotmp = -pixel_mean_depth.copy()
            topotmp[np.where(topotmp < zz)] = zz
            topotmp = z_array[zi+1] - topotmp
            topotmp[np.where(topotmp < .1)] = 0.

            pixel_volume[zi,:,:] = topotmp * pixelsize_m**2


        pixel_volume[np.where(pixel_volume==0.)] = np.nan





        conc = np.zeros_like(H)
        if horizontal_smoothing:
            conc_sm = np.zeros_like(Hsm)
        for ti in range(H.shape[0]):
            for sp in range(self.nspecies):
                conc[ti,sp,:,:,:] = H[ti,sp,:,:,:] / pixel_volume * activity_per_element
                if horizontal_smoothing:
                    conc_sm[ti,sp,:,:,:] = Hsm[ti,sp,:,:,:] / pixel_volume * activity_per_element




        times = np.array( self.get_time_array()[0] )
        if time_avg_conc:
            conctmp = conc[:-1,:,:,:,:]
            cshape = conctmp.shape
            mdt =    np.mean(times[1:] - times[:-1])    # output frequency in opendrift output file
            if deltat==None:
                ndt = 1
            else:
                ndt = int( deltat / (mdt.seconds/3600.) )
            times2 = times[::ndt]
            times2 = times2[1:]
            odt = int(cshape[0]/ndt)
            self.logger.info ('ndt '+ str(ndt))   # number of time steps over which to average in conc file
            self.logger.info ('odt '+ str(odt))   # number of average slices


            # This may probably be written more efficiently!
            mean_conc = np.zeros( [odt,cshape[1],cshape[2],cshape[3],cshape[4]] )
            for ii in range(odt):
                meantmp  = np.mean(conctmp[(ii*ndt):(ii+1)*ndt,:,:,:,:],axis=0)
                mean_conc[ii,:,:,:,:] = meantmp






        nc = Dataset(filename, 'w')
        nc.createDimension('x', lon_array.shape[0])
        nc.createDimension('y', lon_array.shape[1])
        nc.createDimension('depth', len(z_array)-1)
        nc.createDimension('specie', self.nspecies)
        nc.createDimension('time', H.shape[0])

#        times = self.get_time_array()[0]
        timestr = 'seconds since 1970-01-01 00:00:00'
        nc.createVariable('time', 'f8', ('time',))
        nc.variables['time'][:] = date2num(times, timestr)
        nc.variables['time'].units = timestr
        nc.variables['time'].standard_name = 'time'

        if time_avg_conc:
            nc.createDimension('avg_time', odt)
            nc.createVariable('avg_time', 'f8', ('avg_time',))
            nc.variables['avg_time'][:] = date2num(times2, timestr) # np.arange(mean_conc.shape[0])
            nc.variables['avg_time'].units = timestr

        # Projection
        nc.createVariable('projection', 'i8')
        nc.variables['projection'].proj4 = density_proj.definition_string()

        #
        nc.createVariable('concfactor','f8')
        nc.variables['concfactor'][:] = activity_per_element
        nc.variables['concfactor'].long_name = 'Activity per unit element'
        nc.variables['concfactor'].unit = activity_unit

        # Cell size
        nc.createVariable('cell_size','f8')
        nc.variables['cell_size'][:] = pixelsize_m
        nc.variables['cell_size'].long_name = 'Length of cell'
        nc.variables['cell_size'].unit = 'm'

        nc.createVariable('smoothing_cells','i8')
        nc.variables['smoothing_cells'][:] = smoothing_cells
        nc.variables['smoothing_cells'].long_name = 'Number of cells in each direction for horizontal smoothing'
        nc.variables['smoothing_cells'].units = '1'

        # Coordinates
        nc.createVariable('lon', 'f8', ('y','x'))
        nc.createVariable('lat', 'f8', ('y','x'))
        nc.createVariable('depth', 'f8', ('depth',))
        nc.createVariable('specie', 'i4', ('specie',))
        nc.variables['lon'][:] = lon_array.T
        nc.variables['lon'].long_name = 'longitude'
        nc.variables['lon'].short_name = 'longitude'
        nc.variables['lon'].units = 'degrees_east'
        nc.variables['lat'][:] = lat_array.T
        nc.variables['lat'].long_name = 'latitude'
        nc.variables['lat'].short_name = 'latitude'
        nc.variables['lat'].units = 'degrees_north'
        nc.variables['depth'][:] = z_array[1:]
        nc.variables['specie'][:] = np.arange(self.nspecies)
        outstr = ['{}:{}'.format(isp,sp) for isp,sp in enumerate(self.name_species)]
        nc.variables['specie'].names = outstr



        # Density
        nc.createVariable('density', 'i4',
                          ('time','specie','depth','y', 'x'),fill_value=-999)
        H = np.swapaxes(H, 3, 4).astype('i4')
        H = np.ma.masked_where(H==0, H)
        nc.variables['density'][:] = H
        nc.variables['density'].long_name = 'Number of elements in grid cell'
        nc.variables['density'].grid_mapping = 'projection'
        nc.variables['density'].units = '1'


        if horizontal_smoothing:
            nc.createVariable('density_smooth', 'f8',
                              ('time','specie','depth','y', 'x'),fill_value=1.e36)
            Hsm = np.swapaxes(Hsm, 3, 4).astype('f8')
            #Hsm = np.ma.masked_where(Hsm==0, Hsm)
            nc.variables['density_smooth'][:] = Hsm
            nc.variables['density_smooth'].long_name = 'Horizontally smoothed number of elements in grid cell'
            nc.variables['density_smooth'].comment = 'Smoothed over '+str(smoothing_cells)+' grid points in all horizontal directions'



        # Radionuclide concentration, horizontally smoothed
        nc.createVariable('concentration', 'f8',
                          ('time','specie','depth','y', 'x'),fill_value=1.e36)
        conc = np.swapaxes(conc, 3, 4) #.astype('i4')
        #conc = np.ma.masked_where(conc==0, conc)
        nc.variables['concentration'][:] = conc
        nc.variables['concentration'].long_name = 'Radionuclide concentration'
        nc.variables['concentration'].grid_mapping = 'projection_lonlat'
        nc.variables['concentration'].units = activity_unit+'/m3'



        if horizontal_smoothing:
            # Radionuclide concentration, horizontally smoothed
            nc.createVariable('concentration_smooth', 'f8',
                              ('time','specie','depth','y', 'x'),fill_value=1.e36)
            conc_sm = np.swapaxes(conc_sm, 3, 4) #.astype('i4')
          #  conc_sm = np.ma.masked_where(conc_sm==0, conc_sm)
            nc.variables['concentration_smooth'][:] = conc_sm
            nc.variables['concentration_smooth'].long_name = 'Horizontally smoothed radionuclide concentration'
            nc.variables['concentration_smooth'].grid_mapping = 'projection_lonlat'
            nc.variables['concentration_smooth'].units = activity_unit+'/m3'
            nc.variables['concentration_smooth'].comment = 'Smoothed over '+str(smoothing_cells)+' grid points in all horizontal directions'



        if time_avg_conc:
            nc.createVariable('concentration_avg', 'f8',
                              ('avg_time','specie','depth','y', 'x'),fill_value=0)
            conc2 = np.swapaxes(mean_conc, 3, 4) #.astype('i4')
            conc2 = np.ma.masked_where(conc2==0, conc2)
            nc.variables['concentration_avg'][:] = conc2
            nc.variables['concentration_avg'].long_name = 'Time averaged radionuclide concentration'
            nc.variables['concentration_avg'].grid_mapping = 'projection_lonlat'
            nc.variables['concentration_avg'].units = activity_unit+'/m3'


        # Volume of boxes
        nc.createVariable('volume', 'f8',
                          ('depth','y', 'x'),fill_value=0)
        pixel_volume = np.swapaxes(pixel_volume, 1, 2) #.astype('i4')
        pixel_volume = np.ma.masked_where(pixel_volume==0, pixel_volume)
        nc.variables['volume'][:] = pixel_volume
        nc.variables['volume'].long_name = 'Volume of grid cell'
        nc.variables['volume'].grid_mapping = 'projection_lonlat'
        nc.variables['volume'].units = 'm3'


        # Topography
        nc.createVariable('topo', 'f8', ('y', 'x'),fill_value=0)
        pixel_mean_depth = np.ma.masked_where(pixel_mean_depth==0, pixel_mean_depth)
        nc.variables['topo'][:] = pixel_mean_depth.T
        nc.variables['topo'].long_name = 'Depth of grid point'
        nc.variables['topo'].grid_mapping = 'projection_lonlat'
        nc.variables['topo'].units = 'm'


        nc.close()
        self.logger.info('Wrote to '+filename)





    def get_radionuclide_density_array(self, pixelsize_m, z_array,
                                       density_proj=None, llcrnrlon=None,llcrnrlat=None,
                                       urcrnrlon=None,urcrnrlat=None,
                                       weight=None):
        '''
        compute a particle concentration map from particle positions
        Use user defined projection (density_proj=<proj4_string>)
        or create a lon/lat grid (density_proj=None)
        '''
        lon = self.get_property('lon')[0]
        lat = self.get_property('lat')[0]
        times = self.get_time_array()[0]

        # Redundant ??
        if density_proj is None: # add default projection with equal-area property
            density_proj = pyproj.Proj('+proj=moll +ellps=WGS84 +lon_0=0.0')


        # create a grid in the specified projection
        x,y = density_proj(lon, lat)
        if llcrnrlon is not None:
            llcrnrx,llcrnry = density_proj(llcrnrlon,llcrnrlat)
            urcrnrx,urcrnry = density_proj(urcrnrlon,urcrnrlat)
        else:
            llcrnrx,llcrnry = x.min()-pixelsize_m, y.min()-pixelsize_m
            urcrnrx,urcrnry = x.max()+pixelsize_m, y.max()+pixelsize_m

        x_array = np.arange(llcrnrx,urcrnrx, pixelsize_m)
        y_array = np.arange(llcrnry,urcrnry, pixelsize_m)
        bins=(x_array, y_array)
        outsidex, outsidey = max(x_array)*1.5, max(y_array)*1.5
        z = self.get_property('z')[0]
        if weight is not None:
            weight_array = self.get_property(weight)[0]

        status = self.get_property('status')[0]
        specie = self.get_property('specie')[0]
        Nspecies = self.nspecies
        H = np.zeros((len(times),
                      Nspecies,
                      len(z_array) - 1,
                      len(x_array) - 1,
                      len(y_array) - 1
                      ))

        for sp in range(Nspecies):
            for i in range(len(times)):
                if weight is not None:
                    weights = weight_array[i,:]
                else:
                    weights = None
                for zi in range(len(z_array)-1):
                    kktmp = ( (specie[i,:]==sp) & (z[i,:]>z_array[zi]) & (z[i,:]<=z_array[zi+1]) )
                    H[i,sp,zi,:,:], dummy, dummy = \
                        np.histogram2d(x[i,kktmp], y[i,kktmp],
                                   weights=weights, bins=bins)

        if density_proj is not None:
            Y,X = np.meshgrid(y_array, x_array)
            lon_array, lat_array = density_proj(X,Y,inverse=True)

        return H, lon_array, lat_array





    def get_pixel_mean_depth(self,lons,lats):
        from scipy import interpolate

        # Ocean model depth and lat/lon
        h_grd = self.conc_topo
        h_grd[np.isnan(h_grd)] = 0.
        nx = h_grd.shape[0]
        ny = h_grd.shape[1]

        lat_grd = self.conc_lat[:nx,:ny]
        lon_grd = self.conc_lon[:nx,:ny]

        # Interpolate topography to new grid
        h = interpolate.griddata((lon_grd.flatten(),lat_grd.flatten()), h_grd.flatten(), (lons, lats), method='linear')

        return h



    def horizontal_smooth(self, a, n=0):
        if n==0:
            num_coarse=a
            return num_coarse


        xdm=a.shape[1]
        ydm=a.shape[0]
        #msk = self.conc_mask
        b=np.zeros([ydm+2*n,xdm+2*n],dtype=int)
        b[n:-n,n:-n]=a


        num_coarse = np.zeros([ydm,xdm],dtype=float)
        smo_tmp1=np.zeros([ydm,xdm])
        #smo_msk1=np.zeros([ydm-2*n,xdm-2*n],dtype=float)
        nlayers = 0
        for ism in np.arange(-n,n+1):
            for jsm in np.arange(-n,n+1):
                smo_tmp = b[n+jsm:ydm+n+jsm, n+ism:xdm+n+ism]
                smo_tmp1+=smo_tmp
                # Must preferrably take care of land points
#                smo_msk = msk[n+jsm:ydm-n+jsm, n+ism:xdm-n+ism]
#                smo_msk1+=smo_msk
                nlayers+=1

        if n>0:
#            num_coarse[n:-n,n:-n] = smo_tmp1 / smo_msk1
            num_coarse[:,:] = smo_tmp1 / nlayers
        else:
            num_coarse = smo_tmp1
#        num_coarse = num_coarse*msk

        return num_coarse
<|MERGE_RESOLUTION|>--- conflicted
+++ resolved
@@ -323,17 +323,14 @@
             init_specie = np.ones(num_elements,dtype=int)
             init_specie[:] = kwargs['specie']
 
-<<<<<<< HEAD
-=======
+
+        else:
         init_specie = np.ones(num_elements, int)
         if self.get_config('radionuclide:transfer_setup')=='Sandnesfj_Al':
             init_specie[:shift] = self.num_lmmcation
         else:
             init_specie[:shift] = self.num_lmm
         init_specie[shift:] = self.num_prev
->>>>>>> 50e90e21
-
-        else:
 
             # Set initial speciation
             if 'particle_fraction' in kwargs:
