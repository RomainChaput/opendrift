# This file is part of OpenDrift.
#
# OpenDrift is free software: you can redistribute it and/or modify
# it under the terms of the GNU General Public License as published by
# the Free Software Foundation, version 2
#
# OpenDrift is distributed in the hope that it will be useful,
# but WITHOUT ANY WARRANTY; without even the implied warranty of
# MERCHANTABILITY or FITNESS FOR A PARTICULAR PURPOSE.  See the
# GNU General Public License for more details.
#
# You should have received a copy of the GNU General Public License
# along with OpenDrift.  If not, see <http://www.gnu.org/licenses/>.
#
# Copyright 2015, Knut-Frode Dagestad, MET Norway

import logging

import pyproj
import numpy as np
from netCDF4 import Dataset, MFDataset, num2date

from opendrift.readers.basereader import BaseReader

def proj_from_CF_dict(c):

    # This method should be extended to other projections:
    # http://cfconventions.org/wkt-proj-4.html
    if not 'grid_mapping_name' in c:
        raise ValueError('grid_mapping not given in dictionary')
    gm = c['grid_mapping_name']

    if gm == 'polar_stereographic':
        if 'earth_radius' in c:
            earth_radius = c['earth_radius']
        else:
            earth_radius = 6371000.
        lon_0 = 0  # default, but dangerous
        for l0 in ['longitude_of_projection_origin', 'longitude_of_central_meridian', 'straight_vertical_longitude_from_pole']:
            if l0 in c:
                lon_0 = c[l0]
        if 'latitude_of_origin' in c:
            lat_ts = c['latitude_of_origin']
        else:
            lat_ts = c['latitude_of_projection_origin']
        proj4 = '+proj={!s} +lat_0={!s} +lon_0={!s} +lat_ts={!s} +units=m +a={!s} +no_defs'.format('stere',
            c['latitude_of_projection_origin'], lon_0, lat_ts, earth_radius)

    proj = pyproj.Proj(proj4)

    return proj4, proj


class Reader(BaseReader):

    def __init__(self, filename=None, name=None, proj4=None):

        if filename is None:
            raise ValueError('Need filename as argument to constructor')

        filestr = str(filename)
        if name is None:
            self.name = filestr
        else:
            self.name = name

        try:
            # Open file, check that everything is ok
            logging.info('Opening dataset: ' + filestr)
            if ('*' in filestr) or ('?' in filestr) or ('[' in filestr):
                logging.info('Opening files with MFDataset')
                self.Dataset = MFDataset(filename,aggdim='time')
            else:
                logging.info('Opening file with Dataset')
                self.Dataset = Dataset(filename, 'r')
        except Exception as e:
            raise ValueError(e)

        logging.debug('Finding coordinate variables.')
        if proj4 is not None:  # If user has provided a projection apriori
            self.proj4 = proj4
        # Find x, y and z coordinates
        for var_name in self.Dataset.variables:
            logging.debug('Parsing variable: ' +  var_name)
            var = self.Dataset.variables[var_name]
            #if var.ndim > 1:
            #    continue  # Coordinates must be 1D-array
            attributes = var.ncattrs()
            standard_name = ''
            long_name = ''
            axis = ''
            units = ''
            CoordinateAxisType = ''
            if not hasattr(self, 'proj4'):
                for att in attributes:
                    if 'proj4' in att:
                        self.proj4 = str(var.__getattr__(att))
                    else:
                        if 'grid_mapping_name' in att:
                            mapping_dict = var.__dict__
                            logging.debug('Parsing CF grid mapping dictionary: ' + str(mapping_dict))
                            try:
                                self.proj4, proj = proj_from_CF_dict(mapping_dict)
                            except:
                                logging.info('Could not parse CF grid_mapping')
                            
            if 'standard_name' in attributes:
                standard_name = var.__dict__['standard_name']
            if 'long_name' in attributes:
                long_name = var.__dict__['long_name']
            if 'axis' in attributes:
                axis = var.__dict__['axis']
            if 'units' in attributes:
                units = var.__dict__['units']
            if '_CoordinateAxisType' in attributes:
                CoordinateAxisType = var.__dict__['_CoordinateAxisType']
            if standard_name == 'longitude' or \
                    CoordinateAxisType == 'Lon' or \
                    long_name.lower() == 'longitude':
                self.lon = var
                lon_var_name = var_name
            if standard_name == 'latitude' or \
                    CoordinateAxisType == 'Lat' or \
                    long_name.lower() == 'latitude':
                self.lat = var
                lat_var_name = var_name
            if axis == 'X' or \
                    standard_name == 'projection_x_coordinate':
                self.xname = var_name
                # Fix for units; should ideally use udunits package
                if units == 'km':
                    unitfactor = 1000
                elif units == '100  km':
                    unitfactor = 100000
                else:
                    unitfactor = 1
                x = var[:]*unitfactor
                self.numx = var.shape[0] 
            if axis == 'Y' or \
                    standard_name == 'projection_y_coordinate':
                self.yname = var_name
                # Fix for units; should ideally use udunits package
                if units == 'km':
                    unitfactor = 1000
                elif units == '100  km':
                    unitfactor = 100000
                else:
                    unitfactor = 1
                self.unitfactor = unitfactor
                y = var[:]*unitfactor
                self.numy = var.shape[0] 
            if standard_name == 'depth' or axis == 'Z':
                if var[:].ndim == 1:
                    if 'positive' not in attributes or \
                            var.__dict__['positive'] == 'up':
                        self.z = var[:]
                    else:
                        self.z = -var[:]
            if standard_name == 'time' or axis == 'T' or var_name in ['time', 'vtime']:
                # Read and store time coverage (of this particular file)
                time = var[:]
                time_units = units
                self.times = num2date(time, time_units)
                self.start_time = self.times[0]
                self.end_time = self.times[-1]
                if len(self.times) > 1:
                    self.time_step = self.times[1] - self.times[0]
                else:
                    self.time_step = None
            if standard_name == 'realization':
                self.realizations = var[:]
                logging.debug('%i ensemble members available'
                              % len(self.realizations))

        if 'x' not in locals():
            if self.lon.ndim == 1:
                x = self.lon[:]
                self.xname = lon_var_name
                self.numx = len(x)
            else:
                raise ValueError('Did not find x-coordinate variable')
        if 'y' not in locals():
            if self.lat.ndim == 1:
                y = self.lat[:]
                self.yname = lat_var_name
                self.numy = len(y)
            else:
                raise ValueError('Did not find y-coordinate variable')

        if not hasattr(self, 'unitfactor'):
            self.unitfactor = 1
        if 'x' in locals() and 'y' in locals():
            self.xmin, self.xmax = x.min(), x.max()
            self.ymin, self.ymax = y.min(), y.max()
            self.delta_x = np.abs(x[1] - x[0])
            self.delta_y = np.abs(y[1] - y[0])
            rel_delta_x = (x[1::] - x[0:-1])
            rel_delta_x = np.abs((rel_delta_x.max() -
                                  rel_delta_x.min())/self.delta_x)
            rel_delta_y = (y[1::] - y[0:-1])
            rel_delta_y = np.abs((rel_delta_y.max() -
                                  rel_delta_y.min())/self.delta_y)
            if rel_delta_x > 0.05:  # Allow 5 % deviation
                print(rel_delta_x)
                print(x[1::] - x[0:-1])
                raise ValueError('delta_x is not constant!')
            if rel_delta_y > 0.05:
                print(rel_delta_y)
                print(y[1::] - y[0:-1])
                raise ValueError('delta_y is not constant!')
            self.x = x  # Store coordinate vectors
            self.y = y
        else:
            if hasattr(self, 'lon') and hasattr(self, 'lat'):
                logging.info('No projection found, using lon/lat arrays')
                self.xname = lon_var_name
                self.yname = lat_var_name
            else:
                raise ValueError('Neither x/y-coordinates or lon/lat arrays found')

        if not hasattr(self, 'proj4'):
            if self.lon.ndim == 1:
                logging.debug('Lon and lat are 1D arrays, assuming latong projection')
                self.proj4 = '+proj=latlong'
            elif self.lon.ndim == 2:
                logging.debug('Reading lon lat 2D arrays, since projection is not given')
                self.lon = self.lon[:]
                self.lat = self.lat[:]
                self.projected = False

        if hasattr(self, 'proj4') and 'latlong' in self.proj4 and hasattr(self, 'xmax') and self.xmax > 360:
            logging.info('Longitudes > 360 degrees, subtracting 360')
            self.xmin -= 360
            self.xmax -= 360
            self.x -= 360
            self.x -= 360

        # Find all variables having standard_name
        self.variable_mapping = {}
        for var_name in self.Dataset.variables:
            if var_name in [self.xname, self.yname, 'depth']:
                continue  # Skip coordinate variables
            var = self.Dataset.variables[var_name]
            attributes = var.ncattrs()
            if 'standard_name' in attributes:
                standard_name = str(var.__dict__['standard_name'])
                if standard_name in self.variable_aliases:  # Mapping if needed
                    standard_name = self.variable_aliases[standard_name]
                self.variable_mapping[standard_name] = str(var_name)
<<<<<<< HEAD
            # ------------------------------------
            # added - if no standard_name attribute is provided,
            # assume that var_name is standard name
            else : 
                standard_name = str(var_name)
                if standard_name in self.variable_aliases:  # Mapping if needed
                    standard_name = self.variable_aliases[standard_name]  
                self.variable_mapping[standard_name] = standard_name 
            # ------------------------------------
        self.variables = self.variable_mapping.keys()
=======

        self.variables = list(self.variable_mapping.keys())
>>>>>>> d65832fe

        # Run constructor of parent Reader class
        super(Reader, self).__init__()

    def get_variables(self, requested_variables, time=None,
                      x=None, y=None, z=None, block=False,
                      indrealization=None):

        requested_variables, time, x, y, z, outside = self.check_arguments(
            requested_variables, time, x, y, z)

        nearestTime, dummy1, dummy2, indxTime, dummy3, dummy4 = \
            self.nearest_time(time)

        if hasattr(self, 'z') and (z is not None):
            # Find z-index range
            # NB: may need to flip if self.z is ascending
            indices = np.searchsorted(-self.z, [-z.min(), -z.max()])
            indz = np.arange(np.maximum(0, indices.min() - 1 -
                                        self.verticalbuffer),
                             np.minimum(len(self.z), indices.max() + 1 +
                                        self.verticalbuffer))
            if len(indz) == 1:
                indz = indz[0]  # Extract integer to read only one layer
        else:
            indz = 0

        if indrealization == None:
            if hasattr(self, 'realizations'):
                indrealization = range(len(self.realizations))
            else:
                indrealization = None

        # Find indices corresponding to requested x and y
        if hasattr(self, 'clipped'):
            clipped = self.clipped
        else: clipped = 0
        indx = np.floor((x-self.xmin)/self.delta_x).astype(int) + clipped
        indy = np.floor((y-self.ymin)/self.delta_y).astype(int) + clipped
        # If x or y coordinates are decreasing, we need to flip
        if hasattr(self, 'x'):
            if self.x[0] > self.x[-1]:
                indx = len(self.x) - indx
            if self.y[0] > self.y[-1]:
                indy = len(self.y) - indy
        if block is True:
            # Adding buffer, to cover also future positions of elements
            buffer = self.buffer
            if self.global_coverage():
                #indx = np.arange(indx.min()-buffer, indx.max()+buffer)
                if indx.min() < 0:  # Primitive fix for crossing 0-meridian
                    indx = indx + self.numx
                indx = np.arange(np.max([0, indx.min()-buffer]),np.min([indx.max()+buffer, self.numx]))
            else:
                indx = np.arange(np.max([0, indx.min()-buffer]),
                                 np.min([indx.max()+buffer, self.numx]))
            indy = np.arange(np.max([0, indy.min()-buffer]),
                             np.min([indy.max()+buffer, self.numy]))
        else:
            indx[outside] = 0  # To be masked later
            indy[outside] = 0
        if indx.min() <= 0 and indx.max() >= self.numx:
            indx = np.arange(0, self.numx)

        variables = {}

        if indx.min() < 0 and indx.max() > 0:
            logging.debug('Requested data block is not continous in file'+
                          ', must read two blocks and concatenate.')
            indx_left = indx[indx<0] + self.numx  # Shift to positive indices
            indx_right = indx[indx>=0]
            continous = False
        else:
            continous = True
        
        for par in requested_variables:
            if hasattr(self, 'rotate_mapping') and par in self.rotate_mapping:
                logging.debug('Using %s to retrieve %s' %
                    (self.rotate_mapping[par], par))
                if par not in self.variable_mapping:
                    self.variable_mapping[par] = \
                        self.variable_mapping[
                            self.rotate_mapping[par]]
            var = self.Dataset.variables[self.variable_mapping[par]]

            ensemble_dim = None
            if continous is True:
                if var.ndim == 2:
                    variables[par] = var[indy, indx]
                elif var.ndim == 3:
                    variables[par] = var[indxTime, indy, indx]
                elif var.ndim == 4:
                    variables[par] = var[indxTime, indz, indy, indx]
                elif var.ndim == 5:  # Ensemble data
                    variables[par] = var[indxTime, indz, indrealization, indy, indx]
                    ensemble_dim = 0  # Hardcoded ensemble dimension for now
                else:
                    raise Exception('Wrong dimension of variable: ' +
                                    self.variable_mapping[par])
            else:  # We need to read left and right parts separately
                if var.ndim == 2:
                    left = var[indy, indx_left]
                    right = var[indy, indx_right]
                    variables[par] = np.ma.concatenate((left, right), 1)
                elif var.ndim == 3:
                    left = var[indxTime, indy, indx_left]
                    right = var[indxTime, indy, indx_right]
                    variables[par] = np.ma.concatenate((left, right), 1)
                elif var.ndim == 4:
                    left = var[indxTime, indz, indy, indx_left]
                    right = var[indxTime, indz, indy, indx_right]
                    variables[par] = np.ma.concatenate((left, right), 2)
                elif var.ndim == 5:  # Ensemble data
                    left = var[indxTime, indz, indrealization,
                               indy, indx_left]
                    right = var[indxTime, indz, indrealization,
                                indy, indx_right]
                    variables[par] = np.ma.concatenate((left, right), 3)

            # If 2D array is returned due to the fancy slicing
            # methods of netcdf-python, we need to take the diagonal
            if variables[par].ndim > 1 and block is False:
                variables[par] = variables[par].diagonal()

            # Mask values outside domain
            variables[par] = np.ma.array(variables[par],
                                         ndmin=2, mask=False)
            if block is False:
                variables[par].mask[outside] = True

            # Mask extreme values which might have slipped through
            variables[par] = np.ma.masked_outside(
                variables[par], -30000, 30000)

            # Ensemble blocks are split into lists
            if ensemble_dim is not None:
                num_ensembles = variables[par].shape[ensemble_dim]
                logging.debug('Num ensembles: %i ' % num_ensembles)
                newvar = [0]*num_ensembles
                for ensemble_num in range(num_ensembles):
                    newvar[ensemble_num] = \
                        np.take(variables[par],
                                ensemble_num, ensemble_dim)
                variables[par] = newvar

        # Store coordinates of returned points
        try:
            variables['z'] = self.z[indz]
        except:
            variables['z'] = None
        if block is True:
            if self.projected is True:
                variables['x'] = \
                    self.Dataset.variables[self.xname][indx]*self.unitfactor
                variables['y'] = \
                    self.Dataset.variables[self.yname][indy]*self.unitfactor
            else:
                variables['x'] = indx
                variables['y'] = indy
        else:
            variables['x'] = self.xmin + (indx-1)*self.delta_x
            variables['y'] = self.ymin + (indy-1)*self.delta_y
        if self.global_coverage():
            if self.xmax + self.delta_x >= 360 and self.xmin > 180:
                variables['x'][variables['x']>180] -= 360
        
        variables['time'] = nearestTime

        # Rotate any east/north vectors if necessary
        if hasattr(self, 'rotate_mapping'):
            if self.y_is_north() is True:
                logging.debug('North is up, no rotation necessary')
            else:
                self.rotate_variable_dict(variables)

        return variables<|MERGE_RESOLUTION|>--- conflicted
+++ resolved
@@ -247,7 +247,7 @@
                 if standard_name in self.variable_aliases:  # Mapping if needed
                     standard_name = self.variable_aliases[standard_name]
                 self.variable_mapping[standard_name] = str(var_name)
-<<<<<<< HEAD
+# <<<<<<< HEAD
             # ------------------------------------
             # added - if no standard_name attribute is provided,
             # assume that var_name is standard name
@@ -258,10 +258,10 @@
                 self.variable_mapping[standard_name] = standard_name 
             # ------------------------------------
         self.variables = self.variable_mapping.keys()
-=======
-
-        self.variables = list(self.variable_mapping.keys())
->>>>>>> d65832fe
+# =======
+
+#         self.variables = list(self.variable_mapping.keys())
+# >>>>>>> upstream/master
 
         # Run constructor of parent Reader class
         super(Reader, self).__init__()
