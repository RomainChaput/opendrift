# This file is part of OpenDrift.
#
# OpenDrift is free software: you can redistribute it and/or modify
# it under the terms of the GNU General Public License as published by
# the Free Software Foundation, version 2
#
# OpenDrift is distributed in the hope that it will be useful,
# but WITHOUT ANY WARRANTY; without even the implied warranty of
# MERCHANTABILITY or FITNESS FOR A PARTICULAR PURPOSE.  See the
# GNU General Public License for more details.
#
# You should have received a copy of the GNU General Public License
# along with OpenDrift.  If not, see <https://www.gnu.org/licenses/>.
#
# Copyright 2015, Knut-Frode Dagestad, MET Norway
# Copyright 2020, Gaute Hope, MET Norway

import sys
import logging
import copy
from bisect import bisect_left
from abc import abstractmethod, ABCMeta
from datetime import datetime, timedelta
from collections import OrderedDict
from multiprocessing import Process, Manager, cpu_count

from scipy.interpolate import LinearNDInterpolator
from scipy.ndimage import map_coordinates
import numpy as np

from opendrift.readers.interpolation import ReaderBlock

import pyproj

<<<<<<< HEAD
try:
    basestring
except NameError:
    basestring = str

# Some valid (but extreme) ranges for checking that values are reasonable
=======
# Som valid (but extreme) ranges for checking that values are reasonable
>>>>>>> 2defb905
standard_names = {
    'x_wind': {'valid_min': -50, 'valid_max': 50},
    'y_wind': {'valid_min': -50, 'valid_max': 50},
    'x_sea_water_velocity': {'valid_min': -10, 'valid_max': 10},
    'y_sea_water_velocity': {'valid_min': -10, 'valid_max': 10},
    'ocean_vertical_diffusivity': {'valid_min': 0, 'valid_max': 1}}

# Identify x-y vector components/pairs for rotation (NB: not east-west pairs!)
vector_pairs_xy = [
    ['x_wind', 'y_wind'],
    ['sea_ice_x_velocity', 'sea_ice_y_velocity'],
    ['x_sea_water_velocity', 'y_sea_water_velocity'],
    ['sea_surface_wave_stokes_drift_x_velocity',
     'sea_surface_wave_stokes_drift_y_velocity']
    ]


class fakeproj():
    # For readers with unprojected domain, we emulate a
    # pyproj class with needed functions
    class _crs:
        is_geographic = False

    crs = _crs()

    def __call__(self, x, y, inverse=False):
        # Simply return x and y since these are also row/column indices
        return x, y

    srs = 'None'


class BaseReader(object):
    """Parent Reader class, to be subclassed by specific readers.
    """

    __metaclass__ = ABCMeta

    return_block = True  # By default, all readers should be
                         # capable of returning blocks of data

    # Default interpolation method, see function interpolate_block()
    interpolation = 'linearNDFast'

    verticalbuffer = 1  # To be overridden by application as needed

    start_time = None

    # Mapping variable names, e.g. from east-north to x-y, temporarily
    # presuming coordinate system then is lon-lat for equivalence
    variable_aliases = {
        'sea_water_potential_temperature': 'sea_water_temperature',
        'x_wind_10m': 'x_wind',
        'y_wind_10m': 'y_wind',
        'sea_water_x_velocity': 'x_sea_water_velocity',
        'sea_water_y_velocity': 'y_sea_water_velocity',
        'x_sea_ice_velocity': 'sea_ice_x_velocity',
        'y_sea_ice_velocity': 'sea_ice_y_velocity',
        'barotropic_sea_water_x_velocity': 'sea_ice_x_velocity',
        'barotropic_sea_water_y_velocity': 'sea_ice_y_velocity',
        'salinity_vertical_diffusion_coefficient' : 'ocean_vertical_diffusivity',
        'sea_floor_depth_below_geoid' : 'sea_floor_depth_below_sea_level'
        }

    xy2eastnorth_mapping = {
        'x_sea_water_velocity': ['eastward_sea_water_velocity', 'surface_eastward_sea_water_velocity',
                                 'eastward_current_velocity', 'eastward_tidal_current',
                                 'eastward_ekman_current_velocity', 'eastward_geostrophic_current_velocity',
                                 'eastward_eulerian_current_velocity', 'surface_geostrophic_eastward_sea_water_velocity',
                                 'surface_geostrophic_eastward_sea_water_velocity_assuming_sea_level_for_geoid',
                                 'surface_eastward_geostrophic_sea_water_velocity_assuming_sea_level_for_geoid'],
        'y_sea_water_velocity': ['northward_sea_water_velocity', 'surface_northward_sea_water_velocity',
                                 'northward_current_velocity', 'northward_tidal_current',
                                 'northward_ekman_current_velocity', 'northward_geostrophic_current_velocity',
                                 'northward_eulerian_current_velocity', 'surface_geostrophic_northward_sea_water_velocity',
                                 'surface_geostrophic_northward_sea_water_velocity_assuming_sea_level_for_geoid',
                                 'surface_northward_geostrophic_sea_water_velocity_assuming_sea_level_for_geoid'],
        'x_wind': 'eastward_wind', 'y_wind': 'northward_wind'}

    logger = logging.getLogger('opendrift')  # using common logger

    def __init__(self):
        # Common constructor for all readers

        # Dictionaries to store blocks of data for reuse (buffering)
        self.var_block_before = {}  # Data for last timestep before present
        self.var_block_after = {}   # Data for first timestep after present

        self.always_valid = False  # Set to True if a single field should
                                   # be valid at all times

        self.is_lazy = False  # Generally False

        # Set projection for coordinate transformations
        self.simulation_SRS = False  # Avoid unnecessary vector rotation
        if hasattr(self, 'proj'):
            self.projected = True
        else:
            if hasattr(self, 'proj4'):
                self.projected = True
                try:
                    self.proj = pyproj.Proj(self.proj4)
                except:
                    # Workaround for proj-issue with zero flattening:
                    # https://github.com/OSGeo/proj.4/issues/1191
                    origproj4 = self.proj4
                    self.proj4 = self.proj4.replace('+e=0.0', '')
                    self.proj4 = self.proj4.replace('+e=0', '')
                    self.proj4 = self.proj4.replace('+f=0.0', '')
                    self.proj4 = self.proj4.replace('+f=0', '')
                    if origproj4 != self.proj4:
                        self.logger.info('Removing flattening parameter from proj4; %s -> %s' % (origproj4, self.proj4))
                    self.proj = pyproj.Proj(self.proj4)
            else:
                self.proj4 = 'None'
                self.proj = fakeproj()
                self.projected = False
                self.logger.info('Making Splines for lon,lat to x,y conversion...')
                self.xmin = self.ymin = 0.
                self.delta_x = self.delta_y = 1.
                self.xmax = self.lon.shape[1] - 1
                self.ymax = self.lon.shape[0] - 1
                self.numx = self.xmax
                self.numy = self.ymax
                block_x, block_y = np.meshgrid(
                    np.arange(self.xmin, self.xmax + 1, 1),
                    np.arange(self.ymin, self.ymax + 1, 1))

                # Making interpolator (lon, lat) -> x
                self.spl_x = LinearNDInterpolator((self.lon.ravel(),
                                                   self.lat.ravel()),
                                                  block_x.ravel(),
                                                  fill_value=np.nan)
                # Reusing x-interpolator (deepcopy) with data for y
                self.spl_y = copy.deepcopy(self.spl_x)
                self.spl_y.values[:, 0] = block_y.ravel()
                # Call interpolator to avoid threading-problem:
                # https://github.com/scipy/scipy/issues/8856
                self.spl_x((0,0)), self.spl_y((0,0))

        # Check if there are holes in time domain
        if not hasattr(self, 'time_step'):
            self.time_step = None
        if not hasattr(self, 'start_time'):
            self.start_time = None
        if not hasattr(self, 'end_time'):
            self.end_time = None
        if self.start_time is not None and self.time_step is not None:# and len(self.times) > 1:
            self.expected_time_steps = (
                self.end_time - self.start_time).total_seconds() / (
                self.time_step.total_seconds()) + 1
            if hasattr(self, 'times'):
                self.missing_time_steps = self.expected_time_steps - \
                    len(self.times)
            else:
                self.missing_time_steps = 0
            self.actual_time_steps = self.expected_time_steps - \
                self.missing_time_steps

        # Making sure start_time is datetime, and not cftime object
        if self.start_time is not None:
             self.start_time = datetime(self.start_time.year, self.start_time.month,
                                   self.start_time.day, self.start_time.hour,
                                   self.start_time.minute, self.start_time.second)

        # Calculate shape (size) of domain
        try:
            numx = (self.xmax - self.xmin)/self.delta_x + 1
            numy = (self.ymax - self.ymin)/self.delta_y + 1
            self.shape = (int(numx), int(numy))
        except:
            self.shape = None

        self.set_buffer_size(max_speed=5)  # To be overriden by user/model

        # Check if there are east/north-oriented vectors
        for var in self.variables:
            for xvar, eastnorthvar in self.xy2eastnorth_mapping.items():
                if xvar in self.variables:
                    continue  # We have both x/y and east/north components
                if var in eastnorthvar:
                    self.logger.info('Variable %s will be rotated from %s' % (xvar, var))
                    self.variables.append(xvar)
                    if not hasattr(self, 'rotate_mapping'):
                        self.rotate_mapping = {}
                    self.rotate_mapping[xvar] = var

        # Adding variables which may be derived from existing ones
        self.derived_variables = {}
        for m in self.environment_mappings:
            em = self.environment_mappings[m]
            if em['output'][0] not in self.variables and em['input'][0] in self.variables:
                self.logger.debug('Adding variable mapping: %s -> %s' % (em['input'][0], em['output'][0]))
                for v in em['output']:
                    self.variables.append(v)
                    self.derived_variables[v] = em['input']

    def y_is_north(self):
        if self.proj.crs.is_geographic or '+proj=merc' in self.proj.srs:
            return True
        else:
            return False

    def set_buffer_size(self, max_speed, max_vertical_speed=None):
        '''Adjust buffer to minimise data block size needed to cover elements'''
        self.buffer = 0
        pixelsize = self.pixel_size()
        if pixelsize is not None:
            if self.time_step is not None:
                time_step_seconds = self.time_step.total_seconds()
            else:
                time_step_seconds = 3600  # 1 hour if not given
            self.buffer = np.int(np.ceil(max_speed *
                                         time_step_seconds /
                                         pixelsize)) + 2
            self.logger.debug('Setting buffer size %i for reader %s, assuming '
                          'a maximum average speed of %g m/s.' %
                          (self.buffer, self.name, max_speed))

    def pixel_size(self):
        # Find typical pixel size (e.g. for calculating size of buffer)
        if self.projected is True:
            if hasattr(self, 'delta_x'):
                pixelsize = self.delta_x
                if self.proj.crs.is_geographic is True or \
                        ('ob_tran' in self.proj4) or \
                        ('longlat' in self.proj4) or \
                        ('latlon' in self.proj4):
                    pixelsize = pixelsize*111000  # deg to meters
            else:
                pixelsize = None  # Pixel size not defined
        else:
            lons, lats = self.xy2lonlat([self.xmin, self.xmax],
                                        [self.ymin, self.ymin])
            typicalsize = lons
            geod = pyproj.Geod(ellps='WGS84')  # Define an ellipsoid
            dist = geod.inv(lons[0], lats[0],
                            lons[1], lats[1], radians=False)[2]
            pixelsize = dist/self.shape[0]
        return pixelsize

    # TODO:  Duplication from Basemodel, should be unified
    def timer_start(self, category):
        if not hasattr(self, 'timers'):
            self.timers = OrderedDict()
        if not hasattr(self, 'timing'):
            self.timing = OrderedDict()
        if category not in self.timing:
            self.timing[category] = timedelta(0)
        self.timers[category] = datetime.now()

    def timer_end(self, category):
        if self.timers[category] is not None:
            self.timing[category] += datetime.now() - self.timers[category]
        self.timers[category] = None

    def prepare(self, extent, start_time, end_time):
        """Prepare reader for given simulation coverage in time and space."""
        logging.debug('Nothing to prepare for ' + self.name)
        pass  # to be overriden by specific readers

    @abstractmethod
    def get_variables(self, variables, time=None,
                      x=None, y=None, z=None, block=False):
        """Method which must be invoked by any reader (subclass).

        Obtain and return values of the requested variables at all positions
        (x, y, z) closest to given time.

        Arguments:
            variables: string, or list of strings (standard_name) of
                requested variables. These must be provided by reader.
            time: datetime or None, time at which data are requested.
                Can be None (default) if reader/variable has no time
                dimension (e.g. climatology or landmask).
            x, y: float or ndarrays; coordinates of requested points in the
                Spatial Reference System (SRS) of the reader (NB!!)
            z: float or ndarray; vertical position (in meters, positive up)
                of requested points.
                default: 0 m (unless otherwise documented by reader)
            block: bool, see return below

          Returns:
            data: Dictionary
                keywords: variables (string)
                values:
                    - 1D ndarray of len(x) if block=False. Nearest values
                        (neichbour) of requested position are returned.
                    - 3D ndarray encompassing all requested points in
                        x,y,z domain if block=True. It is task of invoking
                        application (OpenDriftSimulation) to perform
                        interpolation in space and time.
        """

    def get_variables_derived(self, variables, *args, **kwargs):
        """Wrapper around get_variables, adding derived"""
        if isinstance(variables, str):
            variables = [variables]
        if not isinstance(variables, list):
            variables = list(variables)
        derive_variables = False
        for var in variables:
            if var in self.derived_variables:
                fromvars = self.derived_variables[var]
                for v in fromvars:
                    variables.append(v)
                # Removing the derived variable name
                variables = [v for v in variables if v != var]
                derive_variables = True

        env = self.get_variables(variables, *args, **kwargs)
        if derive_variables is True:
            self.calculate_derived_environment_variables(env)

        return env

    def _get_variables(self, variables, profiles, profiles_depth,
                       time, x, y, z, block):
        """Wrapper around reader-specific function get_variables()

        Performs some common operations which should not be duplicated:
        - monitor time spent by this reader
        - convert any numpy arrays to masked arrays
        """
        self.logger.debug('Fetching variables from ' + self.name)
        self.timer_start('reading')

        if profiles is not None and block is True:
            # If profiles are requested for any parameters, we
            # add two fake points at the end of array to make sure that the
            # requested block has the depth range required for profiles
            x = np.append(x, [x[-1], x[-1]])
            y = np.append(y, [y[-1], y[-1]])
            z = np.append(z, [profiles_depth[0], profiles_depth[1]])
        env = self.get_variables_derived(variables, time, x, y, z, block)

        # Make sure x and y are floats (and not e.g. int64)
        if 'x' in env.keys():
            env['x'] = np.array(env['x'], dtype=np.float)
            env['y'] = np.array(env['y'], dtype=np.float)

        for variable in variables:
            # Convert any masked arrays to NumPy arrays
            if isinstance(env[variable], np.ma.MaskedArray):
                env[variable] = env[variable].filled(np.nan)
            # Mask values outside valid_min, valid_max (self.standard_names)
            if variable in standard_names.keys():
                if isinstance(env[variable], list):
                    self.logger.warning('Skipping min-max checking for ensemble data')
                    continue
                with np.errstate(invalid='ignore'):
                    invalid_indices = np.logical_and(
                        np.isfinite(env[variable]), np.logical_or(
                        env[variable]<standard_names[variable]['valid_min'],
                        env[variable]>standard_names[variable]['valid_max']))
                if np.sum(invalid_indices) > 0:
                    invalid_values = env[variable][invalid_indices]
                    self.logger.warning('Invalid values (%s to %s) found for %s, replacing with NaN' % (invalid_values.min(), invalid_values.max(), variable))
                    self.logger.warning('(allowed range: [%s, %s])' %
                                    (standard_names[variable]['valid_min'],
                                     standard_names[variable]['valid_max']))
                    env[variable][invalid_indices] = np.nan

        # Convolve arrays with a kernel, if reader.convolve is set
        if hasattr(self, 'convolve'):
            from scipy import ndimage
            N = self.convolve
            if isinstance(N, (int, np.integer)):
                kernel = np.ones((N, N))
                kernel = kernel/kernel.sum()
            else:
                kernel = N
            self.logger.debug('Convolving variables with kernel: %s' % kernel)
            for variable in env.keys():
                if variable in ['x', 'y', 'z', 'time']:
                    pass
                else:
                    if env[variable].ndim == 2:
                        env[variable] = ndimage.convolve(
                            env[variable], kernel, mode='nearest')
                    elif env[variable].ndim == 3:
                        env[variable] = ndimage.convolve(
                            env[variable], kernel[:,:,None],
                            mode='nearest')

        self.timer_end('reading')

        return env

    environment_mappers = []

    def wind_from_speed_and_direction(self, env):
        north_wind = env['wind_speed']*np.cos(
            np.radians(env['wind_to_direction']))
        east_wind = env['wind_speed']*np.sin(
            np.radians(env['wind_to_direction']))
        env['x_wind'] = east_wind
        env['y_wind'] = north_wind
        # Rotating might be necessary generally
        #x,y = np.meshgrid(env['x'], env['y'])
        #env['x_wind'], env['y_wind'] = self.rotate_vectors(
        #    x, y,
        #    east_wind, north_wind,
        #    None, self.proj)

    environment_mappings = {
        'wind_from_speed_and_direction': {
            'input': ['wind_speed', 'wind_to_direction'],
            'output': ['x_wind', 'y_wind'],
            'method': wind_from_speed_and_direction},
        'testvar': {
            'input': ['sea_ice_thickness'],
            'output': ['istjukkleik']}
        }

    def calculate_derived_environment_variables(self, env):

        if 'x_wind' in self.derived_variables and 'wind_speed' in env.keys():
            self.wind_from_speed_and_direction(env)

    def get_variables_interpolated(self, variables, profiles=None,
                                   profiles_depth=None, time=None,
                                   lon=None, lat=None, z=None,
                                   block=False, rotate_to_proj=None):

        self.timer_start('total')
        self.timer_start('preparing')
        # Raise error if time not not within coverage of reader
        if not self.covers_time(time):
            raise ValueError('%s is outside time coverage (%s - %s) of %s' %
                             (time, self.start_time, self.end_time, self.name))

        # Check which particles are covered (indep of time)
        ind_covered, reader_x, reader_y = self.covers_positions(lon, lat, z)
        if len(ind_covered) == 0:
            raise ValueError(('All %s particles (%.2f-%.2fE, %.2f-%.2fN) ' +
                              'are outside domain of %s (%s)') %
                             (len(lon), lon.min(), lon.max(), lat.min(),
                              lat.max(), self.name, self.coverage_string()))

        # Find reader time_before/time_after
        time_nearest, time_before, time_after, i1, i2, i3 = \
            self.nearest_time(time)
        self.logger.debug('Reader time:\n\t\t%s (before)\n\t\t%s (after)' %
                      (time_before, time_after))
        # For variables which are not time dependent, we do not care about time
        static_variables = ['sea_floor_depth_below_sea_level', 'land_binary_mask']
        if time == time_before or all(v in static_variables for v in variables):
            time_after = None

        if len(z) == 1 and len(lon) > 1:
            z = z.copy()*np.ones(lon.shape)
        z = z.copy()[ind_covered]  # Send values and not reference
                                   # to avoid modifications
        if block is False or self.return_block is False:
            # Analytical reader, continous in space and time
            self.timer_end('preparing')
            env_before = self._get_variables(variables, profiles,
                                             profiles_depth,
                                             time,
                                             #time_before,
                                             reader_x, reader_y, z,
                                             block=block)
            self.logger.debug('Fetched env-before')
            self.timer_start('preparing')

        else:
            block_before = block_after = None
            blockvariables_before = variables
            blockvars_before = str(variables)
            blockvariables_after = variables
            blockvars_after = str(variables)
            for blockvars in self.var_block_before:
                if all(v in blockvars for v in variables):
                    block_before = self.var_block_before[blockvars]
                    blockvariables_before = block_before.data_dict.keys()
                    blockvars_before = blockvars
                    break
                blockvariables_before = variables
                blockvars_before = str(variables)
            for blockvars in self.var_block_after:
                if all(v in blockvars for v in variables):
                    block_after = self.var_block_after[blockvars]
                    blockvariables_after = block_after.data_dict.keys()
                    blockvars_after = blockvars
                    break

            # Swap before- and after-blocks if matching times
            if block_before is not None and block_after is not None:
                if block_before.time != time_before:
                    if block_after.time == time_before:
                        block_before = block_after
                        self.var_block_before[blockvars_before] = block_before
                if block_after.time != time_after:
                    if block_before.time == time_before:
                        block_after = block_before
                        self.var_block_after[blockvars_after] = block_after
            # Fetch data, if no buffer is available
            if block_before is None or \
                    block_before.time != time_before:
                self.timer_end('preparing')
                reader_data_dict = \
                    self._get_variables(blockvariables_before, profiles,
                                        profiles_depth, time_before,
                                        reader_x, reader_y, z,
                                        block=block)
                self.timer_start('preparing')
                self.var_block_before[blockvars_before] = \
                    ReaderBlock(reader_data_dict,
                                interpolation_horizontal=self.interpolation)
                try:
                    len_z = len(self.var_block_before[blockvars_before].z)
                except:
                    len_z = 1
                self.logger.debug(('Fetched env-block (size %ix%ix%i) ' +
                              'for time before (%s)') %
                              (len(self.var_block_before[blockvars_before].x),
                               len(self.var_block_before[blockvars_before].y),
                               len_z, time_before))
                block_before = self.var_block_before[blockvars_before]
            if block_after is None or block_after.time != time_after:
                if time_after is None:
                    self.var_block_after[blockvars_after] = \
                        block_before
                else:
                    self.timer_end('preparing')
                    reader_data_dict = \
                        self._get_variables(blockvariables_after, profiles,
                                            profiles_depth, time_after,
                                            reader_x, reader_y, z,
                                            block=block)
                    self.timer_start('preparing')
                    self.var_block_after[blockvars_after] = \
                        ReaderBlock(
                            reader_data_dict,
                            interpolation_horizontal=self.interpolation)
                    try:
                        len_z = len(self.var_block_after[blockvars_after].z)
                    except:
                        len_z = 1

                    self.logger.debug(('Fetched env-block (size %ix%ix%i) ' +
                                  'for time after (%s)') %
                                  (len(self.var_block_after[blockvars_after].x),
                                   len(self.var_block_after[blockvars_after].y),
                                   len_z, time_after))
                    block_after = self.var_block_after[blockvars_after]

            if (block_before is not None and block_before.covers_positions(
                reader_x, reader_y) is False) or (\
                block_after is not None and block_after.covers_positions(
                    reader_x, reader_y) is False):
                self.logger.warning('Data block from %s not large enough to '
                                'cover element positions within timestep. '
                                'Buffer size (%s) must be increased.' %
                                (self.name, str(self.buffer)))

            self.timer_end('preparing')
            ############################################################
            # Interpolate before/after blocks onto particles in space
            ############################################################
            self.timer_start('interpolation')
            self.logger.debug('Interpolating before (%s) in space  (%s)' %
                          (block_before.time, self.interpolation))
            env_before, env_profiles_before = block_before.interpolate(
                    reader_x, reader_y, z, variables,
                    profiles, profiles_depth)

            if (time_after is not None) and (time_before != time):
                self.logger.debug('Interpolating after (%s) in space  (%s)' %
                              (block_after.time, self.interpolation))
                env_after, env_profiles_after = block_after.interpolate(
                        reader_x, reader_y, z, variables,
                        profiles, profiles_depth)

            self.timer_end('interpolation')

        #######################
        # Time interpolation
        #######################
        self.timer_start('interpolation_time')
        env_profiles = None
        if (time_after is not None) and (time_before != time) and self.return_block is True:
            weight_after = ((time - time_before).total_seconds() /
                            (time_after - time_before).total_seconds())
            self.logger.debug(('Interpolating before (%s, weight %.2f) and'
                           '\n\t\t      after (%s, weight %.2f) in time') %
                          (block_before.time, 1 - weight_after,
                           block_after.time, weight_after))
            env = {}
            for var in variables:
                # Weighting together, and masking invalid entries
                env[var] = np.ma.masked_invalid((env_before[var] *
                                                (1 - weight_after) +
                                                env_after[var] * weight_after))
            # Interpolating vertical profiles in time
            if profiles is not None:
                env_profiles = {}
                self.logger.debug('Interpolating profiles in time')
                # Truncating layers not present both before and after
                numlayers = np.minimum(len(env_profiles_before['z']),
                                       len(env_profiles_after['z']))
                env_profiles['z'] = env_profiles_before['z'][0:numlayers+1]
                for var in env_profiles_before.keys():
                    if var == 'z':
                        continue
                    env_profiles_before[var]=np.atleast_2d(env_profiles_before[var])
                    env_profiles_after[var]=np.atleast_2d(env_profiles_after[var])
                    env_profiles[var] = (
                        env_profiles_before[var][0:numlayers, :] *
                        (1 - weight_after) +
                        env_profiles_after[var][0:numlayers, :]*weight_after)
            else:
                env_profiles = None

        else:
            self.logger.debug('No time interpolation needed - right on time.')
            env = env_before
            if profiles is not None:
                if 'env_profiles_before' in locals():
                    env_profiles = env_profiles_before
                else:
                    # Copying data from environment to vertical profiles
                    env_profiles = {'z': profiles_depth}
                    for var in profiles:
                        env_profiles[var] = np.ma.array([env[var], env[var]])
        self.timer_end('interpolation_time')

        ####################
        # Rotate vectors
        ####################
        if rotate_to_proj is not None:
            if self.simulation_SRS is True:
                self.logger.debug('Reader SRS is the same as calculation SRS - '
                              'rotation of vectors is not needed.')
            else:
                vector_pairs = []
                for var in variables:
                    for vector_pair in vector_pairs_xy:
                        if var in vector_pair:
                            counterpart = list(set(vector_pair) -
                                               set([var]))[0]
                            if counterpart in variables:
                                vector_pairs.append(vector_pair)
                            else:
                                self.logger.warning('Missing component of vector pair, cannot rotate:' +
                                         counterpart)
                # Extract unique vector pairs
                vector_pairs = [list(x) for x in set(tuple(x)
                                for x in vector_pairs)]

                if len(vector_pairs) > 0:
                    self.timer_start('rotating vectors')
                    for vector_pair in vector_pairs:
                        env[vector_pair[0]], env[vector_pair[1]] = \
                            self.rotate_vectors(reader_x, reader_y,
                                                env[vector_pair[0]],
                                                env[vector_pair[1]],
                                                self.proj, rotate_to_proj)
                        if profiles is not None and vector_pair[0] in profiles:
                            env_profiles[vector_pair[0]], env_profiles[vector_pair[1]] = \
                                    self.rotate_vectors (reader_x, reader_y,
                                            env_profiles[vector_pair[0]],
                                            env_profiles[vector_pair[1]],
                                            self.proj,
                                            rotate_to_proj)


                    self.timer_end('rotating vectors')

        # Masking non-covered pixels
        self.timer_start('masking')
        if len(ind_covered) != len(lon):
            self.logger.debug('Masking %i elements outside coverage' %
                          (len(lon)-len(ind_covered)))
            for var in variables:
                tmp = np.nan*np.ones(lon.shape)
                tmp[ind_covered] = env[var].copy()
                env[var] = np.ma.masked_invalid(tmp)
                # Filling also fin missing columns
                # for env_profiles outside coverage
                if env_profiles is not None and var in env_profiles.keys():
                    tmp = np.nan*np.ones((env_profiles[var].shape[0],
                                          len(lon)))
                    tmp[:, ind_covered] = env_profiles[var].copy()
                    env_profiles[var] = np.ma.masked_invalid(tmp)

        self.timer_end('masking')
        self.timer_end('total')
        return env, env_profiles

    def rotate_variable_dict(self, variables, proj_from='+proj=latlong', proj_to=None):
        for vectorpair in vector_pairs_xy:
            if vectorpair[0] in self.rotate_mapping and vectorpair[0] in variables.keys():
                if proj_to is None:
                    proj_to = self.proj
                self.logger.debug('Rotating vector from east/north to xy orientation: ' + str(vectorpair))
                variables[vectorpair[0]], variables[vectorpair[1]] = self.rotate_vectors(
                    variables['x'], variables['y'],
                    variables[vectorpair[0]], variables[vectorpair[1]],
                    proj_from, proj_to)

    def rotate_vectors(self, reader_x, reader_y,
                       u_component, v_component,
                       proj_from, proj_to):
        """Rotate vectors from one srs to another."""

        if type(proj_from) is str:
            proj_from = pyproj.Proj(proj_from)
        if type(proj_from) is not pyproj.Proj:
            proj_from = pyproj.Proj('+proj=latlong +R=6370997.0 +ellps=WGS84')
            reader_x, reader_y = self.xy2lonlat(reader_x, reader_y)
        if type(proj_to) is str:
            proj_to = pyproj.Proj(proj_to)

        if proj_from.crs.is_geographic:
                delta_y = .1  # 0.1 degree northwards
        else:
            delta_y = 10  # 10 m along y-axis
        
        transformer = pyproj.Transformer.from_proj(proj_from, proj_to)
        x2, y2 = transformer.transform(reader_x, reader_y)
        x2_delta, y2_delta = transformer.transform(reader_x, reader_y + delta_y)

        if proj_to.crs.is_geographic:
            geod = pyproj.Geod(ellps='WGS84')
            rot_angle_vectors_rad = np.radians(
                geod.inv(x2, y2, x2_delta, y2_delta)[0])
        else:
            rot_angle_vectors_rad = np.arctan2(x2_delta - x2, y2_delta - y2)
        self.logger.debug('Rotating vectors between %s and %s degrees.' %
                      (np.degrees(rot_angle_vectors_rad).min(),
                       np.degrees(rot_angle_vectors_rad).max()))
        rot_angle_rad = - rot_angle_vectors_rad
        u_rot = (u_component*np.cos(rot_angle_rad) -
                 v_component*np.sin(rot_angle_rad))
        v_rot = (u_component*np.sin(rot_angle_rad) +
                 v_component*np.cos(rot_angle_rad))

        return u_rot, v_rot

    def xy2lonlat(self, x, y):
        """Calculate x,y in own projection from given lon,lat (scalars/arrays).
        """
        if self.projected is True:
            if self.proj.crs.is_geographic:
                if 'ob_tran' in self.proj4:
                    self.logger.debug('NB: Converting degrees to radians ' +
                                 'due to ob_tran srs')
                    x = np.radians(np.array(x))
                    y = np.radians(np.array(y))
                    return self.proj(x, y, inverse=True)
                else:
                    return x, y
            else:
                return self.proj(x, y, inverse=True)
        else:
            np.seterr(invalid='ignore')  # Disable warnings for nan-values
            y = np.atleast_1d(np.array(y))
            x = np.atleast_1d(np.array(x))

            # NB: mask coordinates outside domain
            x[x < self.xmin] = np.nan
            x[x > self.xmax] = np.nan
            y[y < self.ymin] = np.nan
            y[y < self.ymin] = np.nan

            lon = map_coordinates(self.lon, [y, x], order=1,
                                  cval=np.nan, mode='nearest')
            lat = map_coordinates(self.lat, [y, x], order=1,
                                  cval=np.nan, mode='nearest')
            return (lon, lat)

    def lonlat2xy(self, lon, lat):
        """Calculate lon,lat from given x,y (scalars/arrays) in own projection.
        """
        
        # Two methods needed for parallelisation
        def get_x(lon_part, lat_part, num):
            out_x[num] = self.spl_x(lon_part, lat_part)
        def get_y(lon_part, lat_part, num):
            out_y[num] = self.spl_y(lon_part, lat_part)

        if self.projected is True:
            if 'ob_tran' in self.proj4:
                x, y = self.proj(lon, lat, inverse=False)
                return np.degrees(x), np.degrees(y)
            elif self.proj.crs.is_geographic:
                return lon, lat
            else:
                x, y = self.proj(lon, lat, inverse=False)
                return x, y
        else:
            # For larger arrays, we split and calculate in parallel
            # The number of CPUs to use can be improved/optimised
            num_elements = len(np.atleast_1d(lon))
            if num_elements > 100 and not hasattr(self, 'multiprocessing_fail'):
                try:
                    nproc = 2
                    if num_elements > 1000:
                        nproc = 16
                    if num_elements > 100000:
                        nproc = 32
                    if num_elements > 1000000:
                        nproc = 64
                    cpus = cpu_count()
                    nproc = np.minimum(nproc, cpus-1)
                    nproc = np.maximum(2, nproc)
                    self.logger.debug('Running lonlat2xy in parallel, using %i of %i CPUs'
                                  % (nproc, cpus))
                    split_lon = np.array_split(lon, nproc)
                    split_lat = np.array_split(lat, nproc)
                    out_x = Manager().dict()
                    out_y = Manager().dict()
                    processes = []
                    for i in range(nproc):
                        processes.append(Process(target=get_x, args=
                                         (split_lon[i], split_lat[i], i)))
                        processes.append(Process(target=get_y, args=
                                         (split_lon[i], split_lat[i], i)))
                    [p.start() for p in processes]
                    [p.join() for p in processes]
                    x = np.concatenate(out_x)
                    y = np.concatenate(out_y)
                    self.logger.debug('Completed lonlat2xy in parallel')
                    return (x, y)
                except Exception as e:
                    self.logger.warning('Parallelprocessing failed:')
                    self.logger.warning(e)
                    self.multiprocessing_fail = True
            else:
                if hasattr(self, 'multiprocessing_fail'):
                    self.logger.warning('Multiprocessing has previously failed, reverting to using single processor for lonlat -> xy')
                else:
                    # For smaller arrays, we run sequentially
                    pass
            self.logger.debug('Calculating lonlat->xy sequentially')
            x = self.spl_x(lon, lat)
            y = self.spl_y(lon, lat)
            return (x, y)

    def y_azimuth(self, lon, lat):
        """Calculate azimuth orientation of the y-axis of the reader SRS."""
        x0, y0 = self.lonlat2xy(lon, lat)
        distance = 1000.0  # Create points 1 km away to determine azimuth
        lon_2, lat_2 = self.xy2lonlat(x0, y0 + distance)
        geod = pyproj.Geod(ellps='WGS84')  # Define an ellipsoid
        y_az = geod.inv(lon_2, lat_2, lon, lat, radians=False)
        dist = y_az[2]
        return y_az[0]

    def covers_time(self, time):

        if self.always_valid is True:
            return True
        if self.start_time is None:
            return True  # No time limitations of reader
        if (time < self.start_time) or (time > self.end_time):
            return False
        else:
            return True

    def covers_positions(self, lon, lat, z=0):
        """Return indices of input points covered by reader."""

        z = np.atleast_1d(z)
        # Calculate x,y coordinates from lon,lat
        x, y = self.lonlat2xy(lon, lat)

        # Only checking vertical coverage if zmin, zmax is defined
        zmin = -np.inf
        zmax = np.inf
        if hasattr(self, 'zmin') and self.zmin is not None:
            zmin = self.zmin
        if hasattr(self, 'zmax') and self.zmax is not None:
            zmax = self.zmax

        if self.global_coverage():
            # We need only check north-south and z coverage
            indices = np.where((y >= self.ymin) & (y <= self.ymax) &
                               (z >= zmin) & (z <= zmax))[0]
        else:
            indices = np.where((x >= self.xmin) & (x <= self.xmax) &
                               (y >= self.ymin) & (y <= self.ymax) &
                               (z >= zmin) & (z <= zmax))[0]

        try:
            return indices, x[indices], y[indices]
        except:
            return indices, x, y

    def global_coverage(self):
        """Return True if global coverage east-west"""

        if self.proj.crs.is_geographic is True and hasattr(self, 'delta_x'):
            if (self.xmin - self.delta_x <= 0) and (
                self.xmax + self.delta_x >= 360):
                return True  # Global 0 to 360
            if (self.xmin - self.delta_x <= -180) and (
                self.xmax + self.delta_x >= 180):
                return True  # Global -180 to 180

        return False

    def coverage_string(self):
        """Coverage of reader to be reported as string for debug output"""
        corners = self.xy2lonlat([self.xmin, self.xmin, self.xmax, self.xmax],
                                 [self.ymax, self.ymin, self.ymax, self.ymin])
        return '%.2f-%.2fE, %.2f-%.2fN' % (
                    np.min(corners[0]), np.max(corners[0]),
                    np.min(corners[1]), np.max(corners[1]))

    def check_arguments(self, variables, time, x, y, z):
        """Check validity of arguments input to method get_variables.

        Checks that requested positions and time are within coverage of
        this reader, and that it can provide the requested variable(s).
        Returns the input arguments, possibly modified/corrected (below)

        Arguments:
            See function get_variables for definition.

        Returns:
            variables: same as input, but converted to list if given as string.
            time: same as input, or start_time of reader if given as None.
            x, y, z: same as input, but converted to ndarrays
                if given as scalars.
            outside: boolean array which is True for any particles outside
                the spatial domain covered by this reader.

        Raises:
            ValueError:
                - if requested time is outside coverage of reader.
                - if all requested positions are outside coverage of reader.
        """

        # Check time
        if time is None:
            time = self.start_time  # Use first timestep, if not given

        # Convert variables to list and x,y to ndarrays
        if isinstance(variables, str):
            variables = [variables]
        x = np.atleast_1d(x)
        y = np.atleast_1d(y)
        if z is not None:
            z = np.asarray(z)

        for variable in variables:
            if variable not in self.variables:
                raise ValueError('Variable not available: ' + variable +
                                 '\nAvailable parameters are: ' +
                                 str(self.variables))
        if (self.start_time is not None and time < self.start_time) and self.always_valid is False:
            raise ValueError('Requested time (%s) is before first available '
                             'time (%s) of %s' % (time, self.start_time,
                                                  self.name))
        if (self.end_time is not None and time > self.end_time) and self.always_valid is False:
            raise ValueError('Requested time (%s) is after last available '
                             'time (%s) of %s' % (time, self.end_time,
                                                  self.name))
        if self.global_coverage():
            outside = np.where(~np.isfinite(x+y) |
                               (y < self.ymin) | (y > self.ymax))[0]
        else:
            outside = np.where(~np.isfinite(x+y) |
                               (x < self.xmin) | (x > self.xmax) |
                               (y < self.ymin) | (y > self.ymax))[0]
        if np.size(outside) == np.size(x):
            lon, lat = self.xy2lonlat(x, y)
            raise ValueError(('Argcheck: all %s particles (%.2f-%.2fE, ' +
                              '%.2f-%.2fN) are outside domain of %s (%s)') %
                             (len(lon), lon.min(), lon.max(), lat.min(),
                              lat.max(), self.name, self.coverage_string()))

        return variables, time, x, y, z, outside

    def nearest_time(self, time):
        """Return nearest times before and after the requested time.

        Returns:
            nearest_time: datetime
            time_before: datetime
            time_after: datetime
            indx_nearest: int
            indx_before: int
            indx_after: int
        """
        if self.start_time == self.end_time:
            return self.start_time, self.start_time, None, 0, 0, 0
        if self.start_time is None:
            return None, None, None, None, None, None
        if hasattr(self, 'times'):  # Time as array, possibly with holes
            indx_before = np.max((0, bisect_left(self.times, time) - 1))
            if self.times[indx_before + 1] == time:
                # Correction needed when requested time exists in times
                indx_before = indx_before + 1
            time_before = self.times[indx_before]
            indx_after = np.minimum(indx_before + 1,
                                    len(self.times) - 1)  # At the end
            time_after = self.times[indx_after]
            if (time - time_before) < (time_after - time):
                indx_nearest = indx_before
            else:
                indx_nearest = indx_after
            nearest_time = self.times[indx_nearest]
        else:  # Time step is constant (no holes)
            if self.time_step is None:
                return None, None, None, None, None, None
            indx = float((time - self.start_time).total_seconds()) / \
                float(self.time_step.total_seconds())
            indx_nearest = int(round(indx))
            nearest_time = self.start_time + indx_nearest*self.time_step
            indx_before = int(np.floor(indx))
            time_before = self.start_time + indx_before*self.time_step
            indx_after = int(np.ceil(indx))
            time_after = self.start_time + indx_after*self.time_step
        return nearest_time, time_before, time_after,\
            indx_nearest, indx_before, indx_after

    def index_of_closest_z(self, requested_z):
        """Return (internal) index of z closest to requested z.

        Thickness of layers (of ocean model) are not assumed to be constant.
        """
        ind_z = [np.abs(np.subtract.outer(
            self.z, requested_z)).argmin(0)]
        return ind_z, self.z[ind_z]

    def indices_min_max_z(self, z):
        """
        Return min and max indices of internal vertical dimension,
        covering the requested vertical positions.
        Needed when block is requested (True).

        Arguments:
            z: ndarray of floats, in meters
        """
        minIndex = (self.z <= z.min()).argmin() - 1
        maxIndex = (self.z >= z.max()).argmax()
        return minIndex, maxIndex

    def domain_grid(self, npoints=1000):
        """Return arrays of lon,lat points spread evenly over reader domain."""
        numx = np.floor(np.sqrt(npoints))
        numy = np.floor(np.sqrt(npoints))
        x = np.linspace(self.xmin, self.xmax - self.delta_x, numx)
        y = np.linspace(self.ymin, self.ymax - self.delta_y, numy)
        x, y = np.meshgrid(x, y)
        lons, lats = self.xy2lonlat(x, y)
        return lons, lats

    def __repr__(self):
        """String representation of the current reader."""
        outStr = '===========================\n'
        outStr += 'Reader: ' + self.name + '\n'
        outStr += 'Projection: \n  ' + self.proj4 + '\n'
        if self.proj.crs.is_geographic:
            if self.projected is False:
                outStr += 'Coverage: [pixels]\n'
            else:
                outStr += 'Coverage: [degrees]\n'
        else:
            if self.projected is False:
                outStr += 'Coverage: [pixels]\n'
            else:
                outStr += 'Coverage: [m]\n'
        shape = self.shape
        if shape is None:
            outStr += '  xmin: %f   xmax: %f\n' % (self.xmin, self.xmax)
            outStr += '  ymin: %f   ymax: %f\n' % (self.ymin, self.ymax)
        else:
            outStr += '  xmin: %f   xmax: %f   step: %g   numx: %i\n' % \
                (self.xmin, self.xmax, self.delta_x or 0, shape[0])
            outStr += '  ymin: %f   ymax: %f   step: %g   numy: %i\n' % \
                (self.ymin, self.ymax, self.delta_y or 0, shape[1])
        corners = self.xy2lonlat([self.xmin, self.xmin, self.xmax, self.xmax],
                                 [self.ymax, self.ymin, self.ymax, self.ymin])
        outStr += '  Corners (lon, lat):\n'
        outStr += '    (%6.2f, %6.2f)  (%6.2f, %6.2f)\n' % \
            (corners[0][0],
             corners[1][0],
             corners[0][2],
             corners[1][2])
        outStr += '    (%6.2f, %6.2f)  (%6.2f, %6.2f)\n' % \
            (corners[0][1],
             corners[1][1],
             corners[0][3],
             corners[1][3])
        if hasattr(self, 'z'):
            np.set_printoptions(suppress=True)
            outStr += 'Vertical levels [m]: \n  ' + str(self.z) + '\n'
        elif hasattr(self, 'sigma'):
            outStr += 'Vertical levels [sigma]: \n  ' + str(self.sigma) + '\n'
        else:
            outStr += 'Vertical levels [m]: \n  Not specified\n'
        outStr += 'Available time range:\n'
        outStr += '  start: ' + str(self.start_time) + \
                  '   end: ' + str(self.end_time) + \
                  '   step: ' + str(self.time_step) + '\n'
        if self.start_time is not None and self.time_step is not None:
            outStr += '    %i times (%i missing)\n' % (
                      self.expected_time_steps, self.missing_time_steps)
        if hasattr(self, 'realizations'):
            outStr += 'Variables (%i ensemble members):\n' % len(self.realizations)
        else:
            outStr += 'Variables:\n'
        for variable in self.variables:
            if variable in self.derived_variables:
                outStr += '  ' + variable + ' - derived from ' + \
                    str(self.derived_variables[variable]) + '\n'
            else:
                outStr += '  ' + variable + '\n'
        outStr += '===========================\n'
        outStr += self.performance()

        return outStr

    def performance(self):
        '''Report the time spent on various tasks'''
        outStr = ''
        if hasattr(self, 'timing'):
            for cat, time in self.timing.items():
                time = str(time)[0:str(time).find('.') + 2]
                outStr += '%10s  %s\n' % (time, cat)
        return outStr

    def clip_boundary_pixels(self, numpix):
        '''Trim some (potentially bad) pixels along boundary'''
        self.logger.info('Trimming %i pixels from boundary' % numpix)
        self.xmin = self.xmin+numpix*self.delta_x
        self.xmax = self.xmax-numpix*self.delta_x
        self.ymin = self.ymin+numpix*self.delta_y
        self.ymax = self.ymax-numpix*self.delta_y
        self.shape = tuple([self.shape[0]-2*numpix,
                            self.shape[1]-2*numpix])
        self.clipped = numpix

    def plot(self, variable=None, vmin=None, vmax=None,
             filename=None, title=None, buffer=1, lscale='auto'):
        """Plot geographical coverage of reader."""

        import matplotlib.pyplot as plt
        from matplotlib.patches import Polygon
        import cartopy.crs as ccrs
        import cartopy.feature as cfeature
        from opendrift_landmask_data import Landmask
        fig = plt.figure()

        corners = self.xy2lonlat([self.xmin, self.xmin, self.xmax, self.xmax],
                                 [self.ymax, self.ymin, self.ymax, self.ymin])
        lonmin = np.min(corners[0]) - buffer*2
        lonmax = np.max(corners[0]) + buffer*2
        latmin = np.min(corners[1]) - buffer
        latmax = np.max(corners[1]) + buffer
        latspan = latmax - latmin

        # Initialise map
        if latspan < 90:
            # Stereographic projection centred on domain, if small domain
            x0 = (self.xmin + self.xmax) / 2
            y0 = (self.ymin + self.ymax) / 2
            lon0, lat0 = self.xy2lonlat(x0, y0)
            sp = ccrs.Stereographic(central_longitude=lon0, central_latitude=lat0)
            ax = fig.add_subplot(1, 1, 1, projection=sp)
            corners_stere = sp.transform_points(ccrs.PlateCarree(), np.array(corners[0]), np.array(corners[1]))
        else:
            # Global map if reader domain is large
            sp = ccrs.Mercator()
            ax = fig.add_subplot(1, 1, 1, projection=sp)

        # GSHHS coastlines
        f = cfeature.GSHHSFeature(scale=lscale, levels=[1],
                                  facecolor=cfeature.COLORS['land'])
        ax.add_geometries(
            f.intersecting_geometries([lonmin, lonmax, latmin, latmax]),
            ccrs.PlateCarree(),
            facecolor=cfeature.COLORS['land'],
            edgecolor='black')

        gl = ax.gridlines(ccrs.PlateCarree())
        gl.top_labels = False

        # Get boundary
        npoints = 10  # points per side
        x = np.array([])
        y = np.array([])
        x = np.concatenate((x, np.linspace(self.xmin, self.xmax, npoints)))
        y = np.concatenate((y, [self.ymin]*npoints))
        x = np.concatenate((x, [self.xmax]*npoints))
        y = np.concatenate((y, np.linspace(self.ymin, self.ymax, npoints)))
        x = np.concatenate((x, np.linspace(self.xmax, self.xmin, npoints)))
        y = np.concatenate((y, [self.ymax]*npoints))
        x = np.concatenate((x, [self.xmin]*npoints))
        y = np.concatenate((y, np.linspace(self.ymax, self.ymin, npoints)))
        # from x/y vectors create a Patch to be added to map
        lon, lat = self.xy2lonlat(x, y)
        lat[lat>89] = 89.
        lat[lat<-89] = -89.
        p = sp.transform_points(ccrs.PlateCarree(), lon, lat)
        xsp = p[:, 0]
        ysp = p[:, 1]

        if variable is None:

            boundary = Polygon(list(zip(xsp, ysp)), alpha=0.5, ec='k', fc='b',
                               zorder=100)
            ax.add_patch(boundary)
            buf = (xsp.max()-xsp.min())*.1  # Some whitespace around polygon
            buf = 0
            try:
                ax.set_extent([xsp.min()-buf, xsp.max()+buf, ysp.min()-buf, ysp.max()+buf], crs=sp)
            except:
                pass
        if title is None:
            plt.title(self.name)
        else:
            plt.title(title)
        plt.xlabel('Time coverage: %s to %s' %
                   (self.start_time, self.end_time))

        if variable is not None:
            rx = np.array([self.xmin, self.xmax])
            ry = np.array([self.ymin, self.ymax])
            data = self.get_variables_derived(variable, self.start_time,
                                      rx, ry, block=True)
            rx, ry = np.meshgrid(data['x'], data['y'])
            rx = np.float32(rx)
            ry = np.float32(ry)
            rlon, rlat = self.xy2lonlat(rx, ry)
            data[variable] = np.ma.masked_invalid(data[variable])
            if hasattr(self, 'convolve'):
                from scipy import ndimage
                N = self.convolve
                if isinstance(N, (int, np.integer)):
                    kernel = np.ones((N, N))
                    kernel = kernel/kernel.sum()
                else:
                    kernel = N
                self.logger.debug('Convolving variables with kernel: %s' % kernel)
                data[variable] = ndimage.convolve(
                            data[variable], kernel, mode='nearest')
            if data[variable].ndim > 2:
                self.logger.warning('Ensemble data, plotting only first member')
                data[variable] = data[variable][0,:,:]
            mappable = ax.pcolormesh(rlon, rlat, data[variable], vmin=vmin, vmax=vmax,
                                     transform=ccrs.PlateCarree())
            cbar = fig.colorbar(mappable, orientation='horizontal', pad=.05, aspect=30, shrink=.4)
            cbar.set_label(variable)

        try:  # Activate figure zooming
            mng = plt.get_current_fig_manager()
            mng.toolbar.zoom()
        except:
            pass

        if filename is not None:
            plt.savefig(filename)
            plt.close()
        else:
            plt.show()

    def get_timeseries_at_position(self, lon, lat, variables=None,
                                   start_time=None, end_time=None, times=None):
        """ Get timeseries of variables from this reader at given position.
        """

        if times is None:
            if start_time is None:
                start_time = self.start_time
            if end_time is None:
                end_time = self.end_time
            times = [t for t in self.times if t >= start_time and t<= end_time]

        if variables is None:
            variables = self.variables

        if len(self.covers_positions(lon=lon, lat=lat)[0]) == 0:
            return None

        lon = np.atleast_1d(lon)
        lat = np.atleast_1d(lat)
        if len(lon) == 1:
            lon = lon[0]*np.ones(len(times))
            lat = lat[0]*np.ones(len(times))

        data = {'time': times}
        for var in variables:
            data[var] = np.zeros(len(times))

        for i, time in enumerate(times):
            closest_time = min(self.times, key=lambda d: abs(d - time))
            d = self.get_variables_interpolated(
                lon=np.atleast_1d(lon[i]), lat=np.atleast_1d(lat[i]), z=np.atleast_1d(0),
                time=closest_time, variables=variables, rotate_to_proj='+proj=latlong')[0]
            for var in variables:
                data[var][i] = d[var][0]

        return(data)<|MERGE_RESOLUTION|>--- conflicted
+++ resolved
@@ -32,16 +32,12 @@
 
 import pyproj
 
-<<<<<<< HEAD
 try:
     basestring
 except NameError:
     basestring = str
 
 # Some valid (but extreme) ranges for checking that values are reasonable
-=======
-# Som valid (but extreme) ranges for checking that values are reasonable
->>>>>>> 2defb905
 standard_names = {
     'x_wind': {'valid_min': -50, 'valid_max': 50},
     'y_wind': {'valid_min': -50, 'valid_max': 50},
